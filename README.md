# HighFive - HDF5 header-only C++ Library

[![Build Status](https://travis-ci.org/BlueBrain/HighFive.svg?branch=master)](https://travis-ci.org/BlueBrain/HighFive)

[![Coverity Statys](https://scan.coverity.com/projects/13635/badge.svg)](https://scan.coverity.com/projects/highfive)

## Brief

HighFive is a modern C++/C++11 friendly interface for libhdf5.

HighFive supports STL vector/string, Boost::UBLAS and Boost::Multi-array. It handles C++ from/to HDF5 automatic type mapping.
HighFive does not require an additional library and supports both HDF5 thread safety and Parallel HDF5 (contrary to the official hdf5 cpp)


### Design

- Simple C++-ish minimalist interface
- No other dependency than libhdf5
- Zero overhead
- Support C++11 ( compatible with C++98 )


### Dependencies
<<<<<<< HEAD
- libhdf5
- (optional, opt-in with *HIGHFIVE_PARALLEL_HDF5*) libhdf5-mpi
- (optional, opt-out with *USE_BOOST*) boost >= 1.41
- (optional, opt-in with *USE_EIGEN*) eigen3
- (optional, opt-in with *USE_XTENSOR*) xtensor
=======
>>>>>>> 4197dca4

- libhdf5
- boost >= 1.41 (optional, disable in CMake using `-DUSE_BOOST=FALSE`)

### CMake integration

HighFive can easily be used by other C++ CMake projects.
Below is a very simple *foo* project creating a *bar* C++ program
using HighFive library:

```cmake
cmake_minimum_required(VERSION 3.0 FATAL_ERROR)
project(foo)
set(CMAKE_CXX_STANDARD 11)

find_package(HighFive 2.1 REQUIRED)
add_executable(bar bar.cpp)
target_link_libraries(bar HighFive)
```

### Usage

#### Write a std::vector<int> to 1D HDF5 dataset and read it back

```c++
using namespace HighFive;
// we create a new hdf5 file
File file("/tmp/new_file.h5", File::ReadWrite | File::Create | File::Truncate);

std::vector<int> data(50, 1);

// let's create a dataset of native integer with the size of the vector 'data'
DataSet dataset = file.createDataSet<int>("/dataset_one",  DataSpace::From(data));

// let's write our vector of int to the HDF5 dataset
dataset.write(data);

// read back
std::vector<int> result;
dataset.read(result);
```

> Note: if you can use `DataSpace::From` on your data, you can combine the create and write into one statement:
> 
> ```c++
> DataSet dataset = file.createDataSet("/dataset_one",  data);
> ```
>
> This works with `createAttribute`, as well.

#### Write a 2 dimensional C double float array to a 2D HDF5 dataset

See [create_dataset_double.cpp](src/examples/create_dataset_double.cpp)

#### Write and read a matrix of double float (boost::ublas) to a 2D HDF5 dataset

See [boost_ublas_double.cpp](src/examples/boost_ublas_double.cpp)

#### Write and read a subset of a 2D double dataset

See [select_partial_dataset_cpp11.cpp](src/examples/select_partial_dataset_cpp11.cpp)

#### Create, write and list HDF5 attributes

See [create_attribute_string_integer.cpp](src/examples/create_attribute_string_integer.cpp)

#### And others

See [src/examples/](src/examples/) subdirectory for more info.

### Compile with HighFive

```bash
c++ -o program -I/path/to/highfive/include source.cpp  -lhdf5
```

#### H5Easy

For several 'standard' use cases the [HighFive/H5Easy.hpp](include/HighFive/H5Easy.hpp) interface is available. It allows:

*   Reading/writing in a single line of:

    -   scalars (to/from an extendible DataSet),
    -   strings,
    -   vectors (of standard types),
    -   [Eigen::Matrix](http://eigen.tuxfamily.org) (optional, enable CMake option `USE_EIGEN`),
    -   [xt::xarray](https://github.com/QuantStack/xtensor) and [xt::xtensor](https://github.com/QuantStack/xtensor)
        (optional, enable CMake option `USE_XTENSOR`).

*   Getting in a single line:

     -   the size of a DataSet,
     -   the shape of a DataSet.

The general idea is to 

```cpp
#include <HighFive/H5Easy.hpp>

int main()
{
    H5Easy::File file("example.h5", H5Easy::File::Overwrite);

    int A = ...;

    H5Easy::dump(file, "/path/to/A", A);

    A = H5Easy::load<int>(file, "/path/to/A");
}
```

whereby the `int` type of this example can be replaced by any of the above types. See [easy_load_dump.cpp](src/examples/easy_load_dump.cpp) for more details.

> Note that classes such as `H5Easy::File` are just short for the regular `HighFive` classes (in this case `HighFive::File`). They can thus be used interchangeably.

### Test Compilation
Remember: Compilation is not required. Used only for unit test and examples
Unit tests need boost (*USE_BOOST*).

```bash
mkdir build; pushd build
cmake ../
make
make test
```

### Feature support

- create/read/write file, dataset, group, dataspace.
- automatic memory management / ref counting
- automatic conversion of `std::vector` and nested `std::vector` from/to any dataset with basic types
- automatic conversion of `std::string` to/from variable length string dataset
- selection() / slice support
- parallel Read/Write operations from several nodes with Parallel HDF5
- support HDF5 attributes


### Contributors

- Adrien Devresse <adrien.devresse@epfl.ch> - Blue Brain Project
- Ali Can Demiralp <demiralpali@gmail.com> -
- Fernando Pereira <fernando.pereira@epfl.ch> - Blue Brain Project
- Stefan Eilemann <stefan.eilemann@epfl.ch> - Blue Brain Project
- Tristan Carel <tristan.carel@epfl.ch> - Blue Brain Project
- Wolf Vollprecht <w.vollprecht@gmail.com> - QuantStack
- Tom de Geus <tom@geus.me> - EPFL
- Nicolas Cornu <nicolas.cornu@epfl.ch> - Blue Brain Project

### License

Boost Software License 1.0<|MERGE_RESOLUTION|>--- conflicted
+++ resolved
@@ -21,17 +21,12 @@
 
 
 ### Dependencies
-<<<<<<< HEAD
 - libhdf5
 - (optional, opt-in with *HIGHFIVE_PARALLEL_HDF5*) libhdf5-mpi
 - (optional, opt-out with *USE_BOOST*) boost >= 1.41
 - (optional, opt-in with *USE_EIGEN*) eigen3
 - (optional, opt-in with *USE_XTENSOR*) xtensor
-=======
->>>>>>> 4197dca4
 
-- libhdf5
-- boost >= 1.41 (optional, disable in CMake using `-DUSE_BOOST=FALSE`)
 
 ### CMake integration
 
