--- conflicted
+++ resolved
@@ -134,15 +134,9 @@
   - cd ${TRAVIS_BUILD_DIR}
   - mkdir -p build && pushd build
   - >
-<<<<<<< HEAD
-    cmake --warn-uninitialized
-    -DUSE_BOOST=TRUE
-    -DHIGHFIVE_UNIT_TESTS=TRUE
-=======
     cmake --warn-uninitialized --debug-output
     -DCMAKE_VERBOSE_MAKEFILE:BOOL=ON
     -DHIGHFIVE_TEST_SINGLE_INCLUDES:BOOL=ON
->>>>>>> d52344c3
     -DUSE_EIGEN:BOOL=ON
     -DUSE_XTENSOR:BOOL=${USE_XTENSOR}
     -G "${CMAKE_GENERATOR}" ../
