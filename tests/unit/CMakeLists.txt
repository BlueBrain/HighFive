--- conflicted
+++ resolved
@@ -11,18 +11,7 @@
 
 foreach(test_name tests_high_five_base tests_high_five_multi_dims tests_high_five_easy)
   add_executable(${test_name} "${test_name}.cpp")
-<<<<<<< HEAD
-  target_link_libraries(${test_name} Boost::unit_test_framework HighFive)
-=======
-  target_link_libraries(${test_name}
-                        ${Boost_UNIT_TEST_FRAMEWORK_LIBRARIES}
-                        ${HDF5_C_LIBRARIES} HighFive)
-  if(HIGHFIVE_PARALLEL_HDF5)
-    target_link_libraries(${test_name} ${MPI_C_LIBRARIES})
-  endif()
->>>>>>> 9f05508e
-
-  target_compile_options(${test_name} PRIVATE "${HIGHFIVE_CPP_STD_FLAG}")
+  target_link_libraries(${test_name} ${Boost_UNIT_TEST_FRAMEWORK_LIBRARIES} HighFive)
 
   add_test(NAME ${test_name} COMMAND ${test_name})
 endforeach()
@@ -36,13 +25,7 @@
   file(GLOB tests_parallel_src "*parallel.cpp")
 
   add_executable(tests_parallel_bin ${tests_parallel_src})
-<<<<<<< HEAD
-  target_link_libraries(tests_parallel_bin Boost::unit_test_framework HighFive)
-=======
-  target_link_libraries(tests_parallel_bin
-    ${Boost_UNIT_TEST_FRAMEWORK_LIBRARIES} ${HDF5_C_LIBRARIES}
-    ${MPI_C_LIBRARIES} HighFive)
->>>>>>> 9f05508e
+  target_link_libraries(tests_parallel_bin ${Boost_UNIT_TEST_FRAMEWORK_LIBRARIES} HighFive)
   add_test(NAME tests_parallel COMMAND ${TEST_MPI_EXEC_PREFIX_DEFAULT} -n 2
     ${CMAKE_CURRENT_BINARY_DIR}/tests_parallel_bin)
 
