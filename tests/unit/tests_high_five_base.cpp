--- conflicted
+++ resolved
@@ -1157,7 +1157,6 @@
     BOOST_CHECK(ds.getInfo().getRefCount() == 1);
 }
 
-<<<<<<< HEAD
 typedef struct {
     int m1;
     int m2;
@@ -1255,7 +1254,7 @@
         BOOST_CHECK_EQUAL(result[1].csl1.m3, 4);
     }
 }
-=======
+
 #ifdef H5_USE_EIGEN
 BOOST_AUTO_TEST_CASE(HighFiveEigen) {
     const std::string FILE_NAME("test_eigen.h5");
@@ -1410,5 +1409,4 @@
 
 #endif
 }
-#endif
->>>>>>> 2f07be81
+#endif