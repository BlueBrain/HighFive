--- conflicted
+++ resolved
@@ -32,7 +32,6 @@
 using namespace HighFive;
 
 
-
 BOOST_AUTO_TEST_CASE(HighFiveBasic) {
     const std::string FILE_NAME("h5tutr_dset.h5");
     const std::string DATASET_NAME("dset");
@@ -661,69 +660,6 @@
     }
 }
 
-BOOST_AUTO_TEST_CASE(HighFiveFixedLenStringArrayStructure) {
-
-    using fixed_array_t = FixedLenStringArray<10>;
-    // increment the characters of a string written in a std::array
-    auto increment_string = [](const fixed_array_t::value_type arr) {
-        fixed_array_t::value_type output(arr);
-        for (auto& c : output) {
-            if (c == 0) {
-                break;
-            }
-            ++c;
-        }
-        return output;
-    };
-
-    // manipulate FixedLenStringArray with std::copy
-    {
-        const fixed_array_t arr1{"0000000", "1111111"};
-        fixed_array_t arr2{"0000000", "1111111"};
-        std::copy(arr1.begin(), arr1.end(), std::back_inserter(arr2));
-        BOOST_CHECK_EQUAL(arr2.size(), 4);
-    }
-
-    // manipulate FixedLenStringArray with std::transform
-    {
-        fixed_array_t arr;
-        {
-            const fixed_array_t arr1{"0000000", "1111111"};
-            std::transform(arr1.begin(), arr1.end(), std::back_inserter(arr),
-                           increment_string);
-        }
-        BOOST_CHECK_EQUAL(arr.size(), 2);
-        BOOST_CHECK_EQUAL(arr[0], std::string("1111111"));
-        BOOST_CHECK_EQUAL(arr[1], std::string("2222222"));
-    }
-
-    // manipulate FixedLenStringArray with std::transform and reverse iterator
-    {
-        fixed_array_t arr;
-        {
-            const fixed_array_t arr1{"0000000", "1111111"};
-            std::copy(arr1.rbegin(), arr1.rend(), std::back_inserter(arr));
-        }
-        BOOST_CHECK_EQUAL(arr.size(), 2);
-        BOOST_CHECK_EQUAL(arr[0], std::string("1111111"));
-        BOOST_CHECK_EQUAL(arr[1], std::string("0000000"));
-    }
-
-    // manipulate FixedLenStringArray with std::remove_copy_if
-    {
-        fixed_array_t arr2;
-        {
-            const fixed_array_t arr1{"0000000", "1111111"};
-            std::remove_copy_if(arr1.begin(), arr1.end(), std::back_inserter(arr2),
-                                [](const fixed_array_t::value_type& s) {
-                                    return std::strncmp(s.data(), "1111111", 7) == 0;
-                                });
-        }
-        BOOST_CHECK_EQUAL(arr2.size(), 1);
-        BOOST_CHECK_EQUAL(arr2[0], std::string("0000000"));
-    }
-}
-
 
 template <typename T>
 void readWriteAttributeVectorTest() {
@@ -778,6 +714,10 @@
         Attribute a2 = s.createAttribute<T>("my_attribute_copy",
                                             DataSpace::From(vec));
         a2.write(vec);
+
+        // const data, short-circuit syntax
+        const std::vector<int> v{1, 2, 3};
+        s.createAttribute("version_test", v);
     }
 
     {
@@ -802,6 +742,11 @@
 
         for (size_t i = 0; i < x_size; ++i)
             BOOST_CHECK_EQUAL(result2[i], vec[i]);
+
+        std::vector<int> v;  // with const would print a nice err msg
+        file.getDataSet("/dummy_group/dummy_dataset")
+            .getAttribute("version_test")
+            .read(v);
     }
 
     // Delete some attributes
@@ -1228,7 +1173,10 @@
     BOOST_CHECK(!g1.exist(GROUP_2));
 
     // Check unlink with non-existing group
-    BOOST_CHECK_THROW(g1.unlink("x"), HighFive::GroupException);
+    {
+        SilenceHDF5 silencer;
+        BOOST_CHECK_THROW(g1.unlink("x"), HighFive::GroupException);
+    }
 }
 
 
@@ -1272,7 +1220,104 @@
     BOOST_CHECK(ds.getInfo().getRefCount() == 1);
 }
 
-<<<<<<< HEAD
+typedef struct {
+    int m1;
+    int m2;
+    int m3;
+} CSL1;
+
+typedef struct {
+    CSL1 csl1;
+} CSL2;
+
+namespace HighFive {
+    CompoundType create_compound_csl1() {
+        auto t2 = AtomicType<int>();
+        CompoundType t1({
+                            {"m1", AtomicType<int>{}},
+                            {"m2", AtomicType<int>{}},
+                            {"m3", t2}
+        });
+
+        return t1;
+    }
+
+    CompoundType create_compound_csl2() {
+        CompoundType t1 = create_compound_csl1();
+
+        CompoundType t2({
+            {"csl1", t1}
+        });
+
+        return t2;
+    }
+
+    template<>
+    DataType create_datatype<CSL1>() {
+        return create_compound_csl1();
+    }
+
+    template<>
+    DataType create_datatype<CSL2>() {
+        return create_compound_csl2();
+    }
+}
+
+BOOST_AUTO_TEST_CASE(HighFiveCompounds) {
+    const std::string FILE_NAME("compounds_test.h5");
+    const std::string DATASET_NAME1("/a");
+    const std::string DATASET_NAME2("/b");
+
+    File file(FILE_NAME, File::ReadWrite | File::Create | File::Truncate);
+
+    auto t3 = AtomicType<int>();
+    CompoundType t1 = create_compound_csl1();
+    t1.commit(file, "my_type");
+
+    CompoundType t2 = create_compound_csl2();
+    t2.commit(file, "my_type2");
+
+
+    {   // Not nested
+        auto dataset = file.createDataSet(DATASET_NAME1, DataSpace(2), t1);
+
+        std::vector<CSL1> csl = {{1,1,1}, {2,3,4}};
+        dataset.write(csl);
+
+        file.flush();
+
+        std::vector<CSL1> result;
+        dataset.select({0}, {2}).read(result);
+
+        BOOST_CHECK_EQUAL(result.size(), 2);
+        BOOST_CHECK_EQUAL(result[0].m1, 1);
+        BOOST_CHECK_EQUAL(result[0].m2, 1);
+        BOOST_CHECK_EQUAL(result[0].m3, 1);
+        BOOST_CHECK_EQUAL(result[1].m1, 2);
+        BOOST_CHECK_EQUAL(result[1].m2, 3);
+        BOOST_CHECK_EQUAL(result[1].m3, 4);
+    }
+
+    {   // Nested
+        auto dataset = file.createDataSet(DATASET_NAME2, DataSpace(2), t2);
+
+        std::vector<CSL2> csl = {{{1,1,1}, {2,3,4}}};
+        dataset.write(csl);
+
+        file.flush();
+        std::vector<CSL2> result = {{{1,1,1}, {2,3,4}}};
+        dataset.select({0}, {2}).read(result);
+
+        BOOST_CHECK_EQUAL(result.size(), 2);
+        BOOST_CHECK_EQUAL(result[0].csl1.m1, 1);
+        BOOST_CHECK_EQUAL(result[0].csl1.m2, 1);
+        BOOST_CHECK_EQUAL(result[0].csl1.m3, 1);
+        BOOST_CHECK_EQUAL(result[1].csl1.m1, 2);
+        BOOST_CHECK_EQUAL(result[1].csl1.m2, 3);
+        BOOST_CHECK_EQUAL(result[1].csl1.m3, 4);
+    }
+}
+
 
 BOOST_AUTO_TEST_CASE(HighFiveFixedString) {
     const std::string FILE_NAME("array_atomic_types.h5");
@@ -1351,107 +1396,68 @@
         }
     }
 }
-
-
-=======
-typedef struct {
-    int m1;
-    int m2;
-    int m3;
-} CSL1;
-
-typedef struct {
-    CSL1 csl1;
-} CSL2;
-
-namespace HighFive {
-    CompoundType create_compound_csl1() {
-        auto t2 = AtomicType<int>();
-        CompoundType t1({
-                            {"m1", AtomicType<int>{}},
-                            {"m2", AtomicType<int>{}},
-                            {"m3", t2}
-        });
-
-        return t1;
-    }
-
-    CompoundType create_compound_csl2() {
-        CompoundType t1 = create_compound_csl1();
-
-        CompoundType t2({
-            {"csl1", t1}
-        });
-
-        return t2;
-    }
-
-    template<>
-    DataType create_datatype<CSL1>() {
-        return create_compound_csl1();
-    }
-
-    template<>
-    DataType create_datatype<CSL2>() {
-        return create_compound_csl2();
-    }
-}
-
-BOOST_AUTO_TEST_CASE(HighFiveCompounds) {
-    const std::string FILE_NAME("compounds_test.h5");
-    const std::string DATASET_NAME1("/a");
-    const std::string DATASET_NAME2("/b");
-
-    File file(FILE_NAME, File::ReadWrite | File::Create | File::Truncate);
-
-    auto t3 = AtomicType<int>();
-    CompoundType t1 = create_compound_csl1();
-    t1.commit(file, "my_type");
-
-    CompoundType t2 = create_compound_csl2();
-    t2.commit(file, "my_type2");
-
-
-    {   // Not nested
-        auto dataset = file.createDataSet(DATASET_NAME1, DataSpace(2), t1);
-
-        std::vector<CSL1> csl = {{1,1,1}, {2,3,4}};
-        dataset.write(csl);
-
-        file.flush();
-
-        std::vector<CSL1> result;
-        dataset.select({0}, {2}).read(result);
-
-        BOOST_CHECK_EQUAL(result.size(), 2);
-        BOOST_CHECK_EQUAL(result[0].m1, 1);
-        BOOST_CHECK_EQUAL(result[0].m2, 1);
-        BOOST_CHECK_EQUAL(result[0].m3, 1);
-        BOOST_CHECK_EQUAL(result[1].m1, 2);
-        BOOST_CHECK_EQUAL(result[1].m2, 3);
-        BOOST_CHECK_EQUAL(result[1].m3, 4);
-    }
-
-    {   // Nested
-        auto dataset = file.createDataSet(DATASET_NAME2, DataSpace(2), t2);
-
-        std::vector<CSL2> csl = {{{1,1,1}, {2,3,4}}};
-        dataset.write(csl);
-
-        file.flush();
-        std::vector<CSL2> result = {{{1,1,1}, {2,3,4}}};
-        dataset.select({0}, {2}).read(result);
-
-        BOOST_CHECK_EQUAL(result.size(), 2);
-        BOOST_CHECK_EQUAL(result[0].csl1.m1, 1);
-        BOOST_CHECK_EQUAL(result[0].csl1.m2, 1);
-        BOOST_CHECK_EQUAL(result[0].csl1.m3, 1);
-        BOOST_CHECK_EQUAL(result[1].csl1.m1, 2);
-        BOOST_CHECK_EQUAL(result[1].csl1.m2, 3);
-        BOOST_CHECK_EQUAL(result[1].csl1.m3, 4);
-    }
-}
->>>>>>> 4a72a656
+BOOST_AUTO_TEST_CASE(HighFiveFixedLenStringArrayStructure) {
+
+    using fixed_array_t = FixedLenStringArray<10>;
+    // increment the characters of a string written in a std::array
+    auto increment_string = [](const fixed_array_t::value_type arr) {
+        fixed_array_t::value_type output(arr);
+        for (auto& c : output) {
+            if (c == 0) {
+                break;
+            }
+            ++c;
+        }
+        return output;
+    };
+
+    // manipulate FixedLenStringArray with std::copy
+    {
+        const fixed_array_t arr1{"0000000", "1111111"};
+        fixed_array_t arr2{"0000000", "1111111"};
+        std::copy(arr1.begin(), arr1.end(), std::back_inserter(arr2));
+        BOOST_CHECK_EQUAL(arr2.size(), 4);
+    }
+
+    // manipulate FixedLenStringArray with std::transform
+    {
+        fixed_array_t arr;
+        {
+            const fixed_array_t arr1{"0000000", "1111111"};
+            std::transform(arr1.begin(), arr1.end(), std::back_inserter(arr),
+                           increment_string);
+        }
+        BOOST_CHECK_EQUAL(arr.size(), 2);
+        BOOST_CHECK_EQUAL(arr[0], std::string("1111111"));
+        BOOST_CHECK_EQUAL(arr[1], std::string("2222222"));
+    }
+
+    // manipulate FixedLenStringArray with std::transform and reverse iterator
+    {
+        fixed_array_t arr;
+        {
+            const fixed_array_t arr1{"0000000", "1111111"};
+            std::copy(arr1.rbegin(), arr1.rend(), std::back_inserter(arr));
+        }
+        BOOST_CHECK_EQUAL(arr.size(), 2);
+        BOOST_CHECK_EQUAL(arr[0], std::string("1111111"));
+        BOOST_CHECK_EQUAL(arr[1], std::string("0000000"));
+    }
+
+    // manipulate FixedLenStringArray with std::remove_copy_if
+    {
+        fixed_array_t arr2;
+        {
+            const fixed_array_t arr1{"0000000", "1111111"};
+            std::remove_copy_if(arr1.begin(), arr1.end(), std::back_inserter(arr2),
+                                [](const fixed_array_t::value_type& s) {
+                                    return std::strncmp(s.data(), "1111111", 7) == 0;
+                                });
+        }
+        BOOST_CHECK_EQUAL(arr2.size(), 1);
+        BOOST_CHECK_EQUAL(arr2[0], std::string("0000000"));
+    }
+}
 
 #ifdef H5_USE_EIGEN
 BOOST_AUTO_TEST_CASE(HighFiveEigen) {
