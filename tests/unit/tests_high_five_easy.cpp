/*
 *  Copyright (c), 2017, Adrien Devresse <adrien.devresse@epfl.ch>
 *
 *  Distributed under the Boost Software License, Version 1.0.
 *    (See accompanying file LICENSE_1_0.txt or copy at
 *          http://www.boost.org/LICENSE_1_0.txt)
 *
 */

#include <complex>
#include <cstdio>
#include <cstdlib>
#include <ctime>
#include <iostream>
#include <memory>
#include <random>
#include <string>
#include <typeinfo>
#include <vector>

#include <stdio.h>

#include <highfive/H5Easy.hpp>

#ifdef H5_USE_XTENSOR
#include <xtensor/xrandom.hpp>
#endif


#define BOOST_TEST_MAIN H5EasyTests


#include <boost/mpl/list.hpp>
#include <boost/test/unit_test.hpp>

BOOST_AUTO_TEST_CASE(H5Easy_Compression)
{
    {
        H5Easy::DumpOptions options = H5Easy::DumpOptions(H5Easy::Compression());
        BOOST_CHECK_EQUAL(options.compress(), true);
        BOOST_CHECK_EQUAL(options.getCompressionLevel(), 9);
    }

    {
        H5Easy::DumpOptions options(H5Easy::Compression(true));
        BOOST_CHECK_EQUAL(options.compress(), true);
        BOOST_CHECK_EQUAL(options.getCompressionLevel(), 9);
    }

    {
        H5Easy::DumpOptions options(H5Easy::Compression(false));
        BOOST_CHECK_EQUAL(options.compress(), false);
        BOOST_CHECK_EQUAL(options.getCompressionLevel(), 0);
    }

    {
        H5Easy::DumpOptions options(H5Easy::Compression(8));
        BOOST_CHECK_EQUAL(options.compress(), true);
        BOOST_CHECK_EQUAL(options.getCompressionLevel(), 8);
    }
}

BOOST_AUTO_TEST_CASE(H5Easy_scalar)
{
    H5Easy::File file("test.h5", H5Easy::File::Overwrite);

    double a = 1.2345;
    int b = 12345;
    std::string c = "12345";

    H5Easy::dump(file, "/path/to/a", a);
    H5Easy::dump(file, "/path/to/b", b);
    H5Easy::dump(file, "/path/to/c", c);
    H5Easy::dump(file, "/path/to/c", c, H5Easy::DumpMode::Overwrite);

    double a_r = H5Easy::load<double>(file, "/path/to/a");
    int b_r = H5Easy::load<int>(file, "/path/to/b");
    std::string c_r = H5Easy::load<std::string>(file, "/path/to/c");

    BOOST_CHECK_EQUAL(a == a_r, true);
    BOOST_CHECK_EQUAL(b == b_r, true);
    BOOST_CHECK_EQUAL(c == c_r, true);
}

BOOST_AUTO_TEST_CASE(H5Easy_vector1d)
{
    H5Easy::File file("test.h5", H5Easy::File::Overwrite);

    std::vector<size_t> a = {1,2,3,4,5};

    H5Easy::dump(file, "/path/to/a", a);

    std::vector<size_t> a_r = H5Easy::load<std::vector<size_t>>(file, "/path/to/a");

    BOOST_CHECK_EQUAL(a == a_r, true);
}

BOOST_AUTO_TEST_CASE(H5Easy_vector2d)
{
    H5Easy::File file("test.h5", H5Easy::File::Overwrite);

    std::vector<std::vector<size_t>> a({{0, 1}, {2, 3}, {4, 5}});

    H5Easy::dump(file, "/path/to/a", a);

    decltype(a) a_r = H5Easy::load<decltype(a)>(file, "/path/to/a");

    BOOST_CHECK_EQUAL(a == a_r, true);
}

BOOST_AUTO_TEST_CASE(H5Easy_vector2d_compression)
{
    H5Easy::File file("test.h5", H5Easy::File::Overwrite);

    std::vector<std::vector<size_t>> a({{0, 1}, {2, 3}, {4, 5}});

    H5Easy::dump(file, "/path/to/a", a,
        H5Easy::DumpOptions(H5Easy::Compression(9)));

    H5Easy::dump(file, "/path/to/a", a,
        H5Easy::DumpOptions(H5Easy::Compression(), H5Easy::DumpMode::Overwrite));

    decltype(a) a_r = H5Easy::load<decltype(a)>(file, "/path/to/a");

    BOOST_CHECK_EQUAL(a == a_r, true);
}

BOOST_AUTO_TEST_CASE(H5Easy_vector3d)
{
    H5Easy::File file("test.h5", H5Easy::File::Overwrite);

    using type = std::vector<std::vector<std::vector<size_t>>>;

    type a({{{0, 1}, {2, 3}}, {{4, 5}, {6, 7}}, {{8, 9}, {10, 11}}});

    H5Easy::dump(file, "/path/to/a", a);

    type a_r = H5Easy::load<type>(file, "/path/to/a");

    BOOST_CHECK_EQUAL(a == a_r, true);
}

BOOST_AUTO_TEST_CASE(H5Easy_Attribute_scalar)
{
    H5Easy::File file("test.h5", H5Easy::File::Overwrite);

    double a = 1.2345;
    int b = 12345;
    std::string c = "12345";

    H5Easy::dump(file, "/path/to/a", a);
    H5Easy::dumpAttribute(file, "/path/to/a", "a", a);
    H5Easy::dumpAttribute(file, "/path/to/a", "a", a, H5Easy::DumpMode::Overwrite);
    H5Easy::dumpAttribute(file, "/path/to/a", "b", b);
    H5Easy::dumpAttribute(file, "/path/to/a", "c", c);

    double a_r = H5Easy::loadAttribute<double>(file, "/path/to/a", "a");
    int b_r = H5Easy::loadAttribute<int>(file, "/path/to/a", "b");
    std::string c_r = H5Easy::loadAttribute<std::string>(file, "/path/to/a", "c");

    BOOST_CHECK_EQUAL(a == a_r, true);
    BOOST_CHECK_EQUAL(b == b_r, true);
    BOOST_CHECK_EQUAL(c == c_r, true);
}

#ifdef H5_USE_XTENSOR
BOOST_AUTO_TEST_CASE(H5Easy_extend1d)
{
    H5Easy::File file("test.h5", H5Easy::File::Overwrite);

    for (size_t i = 0; i < 10; ++i) {
        H5Easy::dump(file, "/path/to/A", i, {i});
    }

    xt::xarray<size_t> A = xt::arange<size_t>(10);

    xt::xarray<size_t> A_r = H5Easy::load<xt::xarray<size_t>>(file, "/path/to/A");

    size_t Amax = H5Easy::load<size_t>(file, "/path/to/A", {9});

    BOOST_CHECK_EQUAL(xt::allclose(A, A_r), true);
    BOOST_CHECK_EQUAL(Amax == 9, true);
}

BOOST_AUTO_TEST_CASE(H5Easy_extend2d)
{
    H5Easy::File file("test.h5", H5Easy::File::Overwrite);

    for (size_t i = 0; i < 10; ++i) {
        for (size_t j = 0; j < 5; ++j) {
            H5Easy::dump(file, "/path/to/A", i * 5 + j, {i, j});
        }
    }

    xt::xarray<size_t> A = xt::arange<size_t>(10 * 5);

    A.reshape({10, 5});

    xt::xarray<size_t> A_r = H5Easy::load<xt::xarray<size_t>>(file, "/path/to/A");

    size_t Amax = H5Easy::load<size_t>(file, "/path/to/A", {9, 4});

    BOOST_CHECK_EQUAL(xt::allclose(A, A_r), true);
    BOOST_CHECK_EQUAL(Amax == 49, true);
}

BOOST_AUTO_TEST_CASE(H5Easy_xtensor)
{
    H5Easy::File file("test.h5", H5Easy::File::Overwrite);

    xt::xtensor<double, 2> A = 100. * xt::random::randn<double>({20, 5});
    xt::xtensor<int, 2> B = A;

    H5Easy::dump(file, "/path/to/A", A);
    H5Easy::dump(file, "/path/to/B", B);

    xt::xtensor<double,2> A_r = H5Easy::load<xt::xtensor<double,2>>(file, "/path/to/A");
    xt::xtensor<int, 2> B_r = H5Easy::load<xt::xtensor<int, 2>>(file, "/path/to/B");

    BOOST_CHECK_EQUAL(xt::allclose(A, A_r), true);
    BOOST_CHECK_EQUAL(xt::all(xt::equal(B, B_r)), true);
}

BOOST_AUTO_TEST_CASE(H5Easy_xarray)
{
    H5Easy::File file("test.h5", H5Easy::File::Overwrite);

    xt::xarray<double> A = 100. * xt::random::randn<double>({20, 5});
    xt::xarray<int> B = A;

    H5Easy::dump(file, "/path/to/A", A);
    H5Easy::dump(file, "/path/to/B", B);

    xt::xarray<double> A_r = H5Easy::load<xt::xarray<double>>(file, "/path/to/A");
    xt::xarray<int> B_r = H5Easy::load<xt::xarray<int>>(file, "/path/to/B");

    BOOST_CHECK_EQUAL(xt::allclose(A, A_r), true);
    BOOST_CHECK_EQUAL(xt::all(xt::equal(B, B_r)), true);
}

BOOST_AUTO_TEST_CASE(H5Easy_xtensor_compress)
{
    H5Easy::File file("test.h5", H5Easy::File::Overwrite);

    xt::xtensor<double, 2> A = 100. * xt::random::randn<double>({20, 5});
    xt::xtensor<int, 2> B = A;

    H5Easy::dump(file, "/path/to/A", A,
        H5Easy::DumpOptions(H5Easy::Compression()));

    H5Easy::dump(file, "/path/to/A", A,
        H5Easy::DumpOptions(H5Easy::Compression(), H5Easy::DumpMode::Overwrite));

    H5Easy::dump(file, "/path/to/B", B,
        H5Easy::DumpOptions(H5Easy::Compression()));

    xt::xtensor<double,2> A_r = H5Easy::load<xt::xtensor<double,2>>(file, "/path/to/A");
    xt::xtensor<int, 2> B_r = H5Easy::load<xt::xtensor<int, 2>>(file, "/path/to/B");

    BOOST_CHECK_EQUAL(xt::allclose(A, A_r), true);
    BOOST_CHECK_EQUAL(xt::all(xt::equal(B, B_r)), true);
}

BOOST_AUTO_TEST_CASE(H5Easy_Attribute_xtensor)
{
    H5Easy::File file("test.h5", H5Easy::File::Overwrite);

    xt::xtensor<double, 2> A = 100. * xt::random::randn<double>({20, 5});
    xt::xtensor<int, 2> B = A;

    H5Easy::dump(file, "/path/to/A", A);
    H5Easy::dumpAttribute(file, "/path/to/A", "A", A);
    H5Easy::dumpAttribute(file, "/path/to/A", "B", B);

    xt::xtensor<double,2> A_r = H5Easy::loadAttribute<xt::xtensor<double,2>>(file, "/path/to/A", "A");
    xt::xtensor<int, 2> B_r = H5Easy::loadAttribute<xt::xtensor<int, 2>>(file, "/path/to/A", "B");

    BOOST_CHECK_EQUAL(xt::allclose(A, A_r), true);
    BOOST_CHECK_EQUAL(xt::all(xt::equal(B, B_r)), true);
}
#endif

#ifdef H5_USE_EIGEN
BOOST_AUTO_TEST_CASE(H5Easy_Eigen_MatrixX)
{
    H5Easy::File file("test.h5", H5Easy::File::Overwrite);

    Eigen::MatrixXd A = 100. * Eigen::MatrixXd::Random(20, 5);
    Eigen::MatrixXi B = A.cast<int>();

    H5Easy::dump(file, "/path/to/A", A);
    H5Easy::dump(file, "/path/to/B", B);

    Eigen::MatrixXd A_r = H5Easy::load<Eigen::MatrixXd>(file, "/path/to/A");
    Eigen::MatrixXi B_r = H5Easy::load<Eigen::MatrixXi>(file, "/path/to/B");

    BOOST_CHECK_EQUAL(A.isApprox(A_r), true);
    BOOST_CHECK_EQUAL(B.isApprox(B_r), true);
}

BOOST_AUTO_TEST_CASE(H5Easy_Eigen_ArrayXX)
{
    H5Easy::File file("test.h5", H5Easy::File::Overwrite);

    Eigen::ArrayXXf A = 100. * Eigen::ArrayXXf::Random(20, 5);
    Eigen::ArrayXXi B = A.cast<int>();

    H5Easy::dump(file, "/path/to/A", A);
    H5Easy::dump(file, "/path/to/B", B);

    Eigen::ArrayXXf A_r = H5Easy::load<Eigen::MatrixXf>(file, "/path/to/A");
    Eigen::ArrayXXi B_r = H5Easy::load<Eigen::MatrixXi>(file, "/path/to/B");

    BOOST_CHECK_EQUAL(A.isApprox(A_r), true);
    BOOST_CHECK_EQUAL(B.isApprox(B_r), true);
}

BOOST_AUTO_TEST_CASE(H5Easy_Eigen_ArrayX)
{
    H5Easy::File file("test.h5", H5Easy::File::Overwrite);

    Eigen::ArrayXf A = Eigen::ArrayXf::Random(50);
    Eigen::ArrayXi B = A.cast<int>();

    H5Easy::dump(file, "/path/to/A", A);
    H5Easy::dump(file, "/path/to/B", B);

    Eigen::ArrayXf A_r = H5Easy::load<Eigen::ArrayXf>(file, "/path/to/A");
    Eigen::ArrayXi B_r = H5Easy::load<Eigen::ArrayXi>(file, "/path/to/B");

    BOOST_CHECK_EQUAL(A.isApprox(A_r), true);
    BOOST_CHECK_EQUAL(B.isApprox(B_r), true);
}


BOOST_AUTO_TEST_CASE(H5Easy_Eigen_VectorX)
{
    H5Easy::File file("test.h5", H5Easy::File::Overwrite);

    Eigen::VectorXd A = 100. * Eigen::VectorXd::Random(20);
    Eigen::VectorXi B = A.cast<int>();

    H5Easy::dump(file, "/path/to/A", A);
    H5Easy::dump(file, "/path/to/B", B);

    Eigen::VectorXd A_r = H5Easy::load<Eigen::VectorXd>(file, "/path/to/A");
    Eigen::VectorXi B_r = H5Easy::load<Eigen::VectorXi>(file, "/path/to/B");

    BOOST_CHECK_EQUAL(A.isApprox(A_r), true);
    BOOST_CHECK_EQUAL(B.isApprox(B_r), true);
}

BOOST_AUTO_TEST_CASE(H5Easy_Eigen_MatrixXRowMajor)
{
    typedef Eigen::Matrix<double, Eigen::Dynamic, Eigen::Dynamic, Eigen::RowMajor> MatrixXd;
    typedef Eigen::Matrix<int   , Eigen::Dynamic, Eigen::Dynamic, Eigen::RowMajor> MatrixXi;

    H5Easy::File file("test.h5", H5Easy::File::Overwrite);

    MatrixXd A = 100. * MatrixXd::Random(20, 5);
    MatrixXi B = A.cast<int>();

    H5Easy::dump(file, "/path/to/A", A);
    H5Easy::dump(file, "/path/to/B", B);

    MatrixXd A_r = H5Easy::load<MatrixXd>(file, "/path/to/A");
    MatrixXi B_r = H5Easy::load<MatrixXi>(file, "/path/to/B");

    BOOST_CHECK_EQUAL(A.isApprox(A_r), true);
    BOOST_CHECK_EQUAL(B.isApprox(B_r), true);
}

BOOST_AUTO_TEST_CASE(H5Easy_Eigen_VectorXRowMajor)
{
    typedef Eigen::Matrix<double, 1, Eigen::Dynamic, Eigen::RowMajor> VectorXd;
    typedef Eigen::Matrix<int   , 1, Eigen::Dynamic, Eigen::RowMajor> VectorXi;

    H5Easy::File file("test.h5", H5Easy::File::Overwrite);

    VectorXd A = 100. * VectorXd::Random(20);
    VectorXi B = A.cast<int>();

    H5Easy::dump(file, "/path/to/A", A);
    H5Easy::dump(file, "/path/to/B", B);

    VectorXd A_r = H5Easy::load<VectorXd>(file, "/path/to/A");
    VectorXi B_r = H5Easy::load<VectorXi>(file, "/path/to/B");

    BOOST_CHECK_EQUAL(A.isApprox(A_r), true);
    BOOST_CHECK_EQUAL(B.isApprox(B_r), true);
}

BOOST_AUTO_TEST_CASE(H5Easy_Eigen_Map)
{
    H5Easy::File file("test.h5", H5Easy::File::Overwrite);

    std::vector<int> A = {1, 2, 3, 4, 5, 6, 7, 8, 9};
    Eigen::Map<Eigen::VectorXi> mapped_vector(A.data(), static_cast<int>(A.size()));

    H5Easy::dump(file, "/path/to/A", mapped_vector);

    std::vector<int> A_r = H5Easy::load<std::vector<int>>(file, "/path/to/A");

    BOOST_CHECK_EQUAL(A == A_r, true);
}
<<<<<<< HEAD
#endif

#ifdef H5_USE_OPENCV
BOOST_AUTO_TEST_CASE(H5Easy_OpenCV_Mat_)
{
    H5Easy::File file("test.h5", H5Easy::File::Overwrite);

    using T = typename cv::Mat_<double>;

    T A(3, 4, 0.0);
    A(0, 0) = 0.0;
    A(0, 1) = 1.0;
    A(0, 2) = 2.0;
    A(0, 3) = 3.0;
    A(1, 0) = 4.0;
    A(1, 1) = 5.0;
    A(1, 2) = 6.0;
    A(1, 3) = 7.0;
    A(2, 0) = 8.0;
    A(2, 1) = 9.0;
    A(2, 2) = 10.0;
    A(2, 3) = 11.0;

    H5Easy::dump(file, "/path/to/A", A);

    T A_r = H5Easy::load<T>(file, "/path/to/A");

    std::vector<double> a(A.begin(), A.end());
    std::vector<double> a_r(A_r.begin(), A_r.end());

    BOOST_CHECK_EQUAL(a == a_r, true);
=======

BOOST_AUTO_TEST_CASE(H5Easy_Attribute_Eigen_MatrixX)
{
    H5Easy::File file("test.h5", H5Easy::File::Overwrite);

    Eigen::MatrixXd A = 100. * Eigen::MatrixXd::Random(20, 5);
    Eigen::MatrixXi B = A.cast<int>();

    H5Easy::dump(file, "/path/to/A", A);
    H5Easy::dumpAttribute(file, "/path/to/A", "A", A);
    H5Easy::dumpAttribute(file, "/path/to/A", "B", B);

    Eigen::MatrixXd A_r = H5Easy::loadAttribute<Eigen::MatrixXd>(file, "/path/to/A", "A");
    Eigen::MatrixXi B_r = H5Easy::loadAttribute<Eigen::MatrixXi>(file, "/path/to/A", "B");

    BOOST_CHECK_EQUAL(A.isApprox(A_r), true);
    BOOST_CHECK_EQUAL(B.isApprox(B_r), true);
>>>>>>> 2812f80f
}
#endif<|MERGE_RESOLUTION|>--- conflicted
+++ resolved
@@ -403,7 +403,24 @@
 
     BOOST_CHECK_EQUAL(A == A_r, true);
 }
-<<<<<<< HEAD
+
+BOOST_AUTO_TEST_CASE(H5Easy_Attribute_Eigen_MatrixX)
+{
+    H5Easy::File file("test.h5", H5Easy::File::Overwrite);
+
+    Eigen::MatrixXd A = 100. * Eigen::MatrixXd::Random(20, 5);
+    Eigen::MatrixXi B = A.cast<int>();
+
+    H5Easy::dump(file, "/path/to/A", A);
+    H5Easy::dumpAttribute(file, "/path/to/A", "A", A);
+    H5Easy::dumpAttribute(file, "/path/to/A", "B", B);
+
+    Eigen::MatrixXd A_r = H5Easy::loadAttribute<Eigen::MatrixXd>(file, "/path/to/A", "A");
+    Eigen::MatrixXi B_r = H5Easy::loadAttribute<Eigen::MatrixXi>(file, "/path/to/A", "B");
+
+    BOOST_CHECK_EQUAL(A.isApprox(A_r), true);
+    BOOST_CHECK_EQUAL(B.isApprox(B_r), true);
+}
 #endif
 
 #ifdef H5_USE_OPENCV
@@ -435,24 +452,5 @@
     std::vector<double> a_r(A_r.begin(), A_r.end());
 
     BOOST_CHECK_EQUAL(a == a_r, true);
-=======
-
-BOOST_AUTO_TEST_CASE(H5Easy_Attribute_Eigen_MatrixX)
-{
-    H5Easy::File file("test.h5", H5Easy::File::Overwrite);
-
-    Eigen::MatrixXd A = 100. * Eigen::MatrixXd::Random(20, 5);
-    Eigen::MatrixXi B = A.cast<int>();
-
-    H5Easy::dump(file, "/path/to/A", A);
-    H5Easy::dumpAttribute(file, "/path/to/A", "A", A);
-    H5Easy::dumpAttribute(file, "/path/to/A", "B", B);
-
-    Eigen::MatrixXd A_r = H5Easy::loadAttribute<Eigen::MatrixXd>(file, "/path/to/A", "A");
-    Eigen::MatrixXi B_r = H5Easy::loadAttribute<Eigen::MatrixXi>(file, "/path/to/A", "B");
-
-    BOOST_CHECK_EQUAL(A.isApprox(A_r), true);
-    BOOST_CHECK_EQUAL(B.isApprox(B_r), true);
->>>>>>> 2812f80f
 }
 #endif