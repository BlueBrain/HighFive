--- conflicted
+++ resolved
@@ -66,14 +66,10 @@
     }
 
     template <class It>
-<<<<<<< HEAD
-    static void serialize(const type& val, It m) {
+    static void serialize(const type& val, const std::vector<size_t>& dims, It m) {
         if (!(val.storage_order() == boost::c_storage_order())) {
             throw DataTypeException("Only C Storage Order is supported for boost::multi_array() now.");
         }
-=======
-    static void serialize(const type& val, const std::vector<size_t>& dims, It m) {
->>>>>>> 5ab4752f
         size_t size = val.num_elements();
         auto subdims = std::vector<size_t>(dims.begin() + ndim, dims.end());
         size_t subsize = compute_total_size(subdims);
