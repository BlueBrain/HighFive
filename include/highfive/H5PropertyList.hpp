/*
 *  Copyright (c), 2017-2018, Adrien Devresse <adrien.devresse@epfl.ch>
 *                            Juan Hernando <juan.hernando@epfl.ch>
 *  Distributed under the Boost Software License, Version 1.0.
 *    (See accompanying file LICENSE_1_0.txt or copy at
 *          http://www.boost.org/LICENSE_1_0.txt)
 *
 */
#ifndef H5PROPERTY_LIST_HPP
#define H5PROPERTY_LIST_HPP

#include <H5Ppublic.h>

#include "H5Exception.hpp"
#include "H5Object.hpp"

namespace HighFive {

///
/// \brief Types of property lists
///
enum class PropertyType : int {
    OBJECT_CREATE,
    FILE_CREATE,
    FILE_ACCESS,
    DATASET_CREATE,
    DATASET_ACCESS,
    DATASET_XFER,
    GROUP_CREATE,
    GROUP_ACCESS,
    DATATYPE_CREATE,
    DATATYPE_ACCESS,
    STRING_CREATE,
    ATTRIBUTE_CREATE,
    OBJECT_COPY,
    LINK_CREATE,
    LINK_ACCESS,
};

///
/// \brief Base HDF5 property List
///
template <PropertyType T>
class PropertyList {
  public:
    ~PropertyList();

<<<<<<< HEAD
#ifdef H5_USE_CXX11
    PropertyList(PropertyList&& other) noexcept;
    PropertyList& operator=(PropertyList&& other) noexcept;
#endif
=======
    PropertyList(const PropertyList<T>&) = delete;
    PropertyList& operator=(const PropertyList<T>&) = delete;
    PropertyList(PropertyList&& other);
    PropertyList& operator=(PropertyList&& other);
>>>>>>> af146892
    constexpr PropertyType getType() const { return T; }

    hid_t getId() const { return _hid; }

    PropertyList() noexcept;

    template <typename P>
    PropertyList(const std::initializer_list<P>&);

    ///
    /// Add a property to this property list.
    /// A property is an object which is expected to have a method with the
    /// following signature void apply(hid_t hid) const
    ///
    template <typename P>
    void add(const P& property);

  protected:
    void _initializeIfNeeded();

    hid_t _hid;
};

typedef PropertyList<PropertyType::FILE_CREATE> FileCreateProps;
typedef PropertyList<PropertyType::FILE_ACCESS> FileAccessProps ;
typedef PropertyList<PropertyType::DATASET_CREATE> DataSetCreateProps;
typedef PropertyList<PropertyType::DATASET_ACCESS> DataSetAccessProps;
typedef PropertyList<PropertyType::DATASET_XFER> DataTransferProps;

///
/// RawPropertieLists are to be used when advanced H5 properties
/// are desired and are not part of the HighFive API.
/// Therefore this class is mainly for internal use.
template <PropertyType T>
class RawPropertyList : public PropertyList<T> {
  public:
    template <typename F, typename... Args>
    void add(const F& funct, const Args&... args);
};


class Chunking {
  public:
    explicit Chunking(const std::vector<hsize_t>& dims)
        : _dims(dims) {}

    Chunking(const std::initializer_list<hsize_t>& items)
        : Chunking(std::vector<hsize_t>{items}) {}

    template <typename... Args>
    explicit Chunking(hsize_t item, Args... args)
        : Chunking(std::vector<hsize_t>{item, static_cast<hsize_t>(args)...}) {}

    const std::vector<hsize_t>& getDimensions() const noexcept {
        return _dims;
    }

  private:
    friend DataSetCreateProps;
    void apply(hid_t hid) const;
    const std::vector<hsize_t> _dims;
};

class Deflate {
  public:
    explicit Deflate(unsigned level)
        : _level(level) {}

  private:
    friend DataSetCreateProps;
    void apply(hid_t hid) const;
    const unsigned _level;
};

class Shuffle {
  public:
    Shuffle() = default;

  private:
    friend DataSetCreateProps;
    void apply(hid_t hid) const;
};

/// Dataset access property to control chunk cache configuration.
/// Do not confuse with the similar file access property for H5Pset_cache
class Caching {
  public:
    /// https://support.hdfgroup.org/HDF5/doc/RM/H5P/H5Pset_chunk_cache.html for
    /// details.
    Caching(const size_t numSlots,
            const size_t cacheSize,
            const double w0 = static_cast<double>(H5D_CHUNK_CACHE_W0_DEFAULT))
        : _numSlots(numSlots)
        , _cacheSize(cacheSize)
        , _w0(w0) {}

  private:
    friend DataSetAccessProps;
    void apply(hid_t hid) const;
    const size_t _numSlots;
    const size_t _cacheSize;
    const double _w0;
};

}  // namespace HighFive

#include "bits/H5PropertyList_misc.hpp"

#endif  // H5PROPERTY_LIST_HPP<|MERGE_RESOLUTION|>--- conflicted
+++ resolved
@@ -45,17 +45,10 @@
   public:
     ~PropertyList();
 
-<<<<<<< HEAD
-#ifdef H5_USE_CXX11
+    PropertyList(const PropertyList<T>&) = delete;
+    PropertyList& operator=(const PropertyList<T>&) = delete;
     PropertyList(PropertyList&& other) noexcept;
     PropertyList& operator=(PropertyList&& other) noexcept;
-#endif
-=======
-    PropertyList(const PropertyList<T>&) = delete;
-    PropertyList& operator=(const PropertyList<T>&) = delete;
-    PropertyList(PropertyList&& other);
-    PropertyList& operator=(PropertyList&& other);
->>>>>>> af146892
     constexpr PropertyType getType() const { return T; }
 
     hid_t getId() const { return _hid; }
