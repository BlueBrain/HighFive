--- conflicted
+++ resolved
@@ -193,18 +193,7 @@
     return vec;
 }
 
-<<<<<<< HEAD
-// shared ptr portability
-// was used pre-C++11, kept for compatibility
-namespace Mem {
-using namespace std;
-}  // namespace Mem
-
 }  // namespace details
 }  // namespace HighFive
-=======
-} // end details
-}
->>>>>>> 2f07be81
 
 #endif // H5UTILS_HPP