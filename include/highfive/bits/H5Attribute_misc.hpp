--- conflicted
+++ resolved
@@ -52,6 +52,8 @@
 
 template <typename T>
 inline void Attribute::read(T& array) const {
+    static_assert(!std::is_const<typename std::remove_reference<T>::type>::value,
+                  "read() requires a non-const array to read into");
     const size_t dim_array = details::array_dims<T>::value;
     DataSpace space = getSpace();
     DataSpace mem_space = getMemSpace();
@@ -68,11 +70,7 @@
     const AtomicType<typename details::type_of_array<T>::type> array_datatype;
 
     // Apply pre read conversions
-<<<<<<< HEAD
-    details::data_converter<type_no_const> converter(mem_space);
-=======
-    details::data_converter<T> converter(array, mem_space);
->>>>>>> 4a72a656
+    details::data_converter<T> converter(mem_space);
 
     if (H5Aread(getId(), array_datatype.getId(),
                 static_cast<void*>(converter.transform_read(array))) < 0) {
@@ -101,11 +99,7 @@
     const AtomicType<typename details::type_of_array<T>::type> array_datatype;
 
     // Apply pre write conversions
-<<<<<<< HEAD
-    details::data_converter<type_no_const> converter(mem_space);
-=======
-    details::data_converter<T> converter(buffer, mem_space);
->>>>>>> 4a72a656
+    details::data_converter<T> converter(mem_space);
 
     if (H5Awrite(getId(), array_datatype.getId(),
                  static_cast<const void*>(converter.transform_write(buffer))) < 0) {
