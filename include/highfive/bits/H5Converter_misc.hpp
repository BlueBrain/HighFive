/*
 *  Copyright (c), 2017, Adrien Devresse <adrien.devresse@epfl.ch>
 *
 *  Distributed under the Boost Software License, Version 1.0.
 *    (See accompanying file LICENSE_1_0.txt or copy at
 *          http://www.boost.org/LICENSE_1_0.txt)
 *
 */
#ifndef H5CONVERTER_MISC_HPP
#define H5CONVERTER_MISC_HPP

#include <algorithm>
#include <cassert>
#include <functional>
#include <numeric>
#include <sstream>
#include <string>
#include <array>

#ifdef H5_USE_BOOST
// starting Boost 1.64, serialization header must come before ublas
#include <boost/serialization/vector.hpp>
#include <boost/multi_array.hpp>
#include <boost/numeric/ublas/matrix.hpp>
#endif

#include <H5Dpublic.h>
#include <H5Ppublic.h>

#include "H5Utils.hpp"

namespace HighFive {

namespace details {

inline bool is_1D(const std::vector<size_t>& dims) {
    return std::count_if(dims.begin(), dims.end(), [](size_t i){ return i > 1; }) < 2;
}

inline size_t compute_total_size(const std::vector<size_t>& dims) {
    return std::accumulate(dims.begin(), dims.end(), size_t{1u},
                           std::multiplies<size_t>());
}

inline void check_dimensions_vector(size_t size_vec, size_t size_dataset,
                                    size_t dimension) {
    if (size_vec != size_dataset) {
        std::ostringstream ss;
        ss << "Mismatch between vector size (" << size_vec
           << ") and dataset size (" << size_dataset;
        ss << ") on dimension " << dimension;
        throw DataSetException(ss.str());
    }
}


// Buffer converters
// =================

// copy multi dimensional vector in C++ in one C-style multi dimensional buffer
template <typename T>
inline void vectors_to_single_buffer(const std::vector<T>& vec_single_dim,
                                     const std::vector<size_t>& dims,
                                     const size_t current_dim,
                                     std::vector<T>& buffer) {

    check_dimensions_vector(vec_single_dim.size(), dims[current_dim], current_dim);
    buffer.insert(buffer.end(), vec_single_dim.begin(), vec_single_dim.end());
}


template <typename T, typename U = typename type_of_array<T>::type>
inline void
vectors_to_single_buffer(const std::vector<T>& vec_multi_dim,
                         const std::vector<size_t>& dims,
                         size_t current_dim,
                         std::vector<U>& buffer) {

    check_dimensions_vector(vec_multi_dim.size(), dims[current_dim], current_dim);
    for (const auto& it : vec_multi_dim) {
        vectors_to_single_buffer(it, dims, current_dim + 1, buffer);
    }
}

// copy single buffer to multi dimensional vector, following specified dimensions
template <typename T>
inline typename std::vector<T>::const_iterator
single_buffer_to_vectors(typename std::vector<T>::const_iterator begin_buffer,
                         typename std::vector<T>::const_iterator end_buffer,
                         const std::vector<size_t>& dims,
                         const size_t current_dim,
                         std::vector<T>& vec_single_dim) {
    const auto n_elems = static_cast<long>(dims[current_dim]);
    const auto end_copy_iter = std::min(begin_buffer + n_elems, end_buffer);
    vec_single_dim.assign(begin_buffer, end_copy_iter);
    return end_copy_iter;
}

template <typename T, typename U = typename type_of_array<T>::type>
inline typename std::vector<U>::const_iterator
single_buffer_to_vectors(typename std::vector<U>::const_iterator begin_buffer,
                         typename std::vector<U>::const_iterator end_buffer,
                         const std::vector<size_t>& dims,
                         const size_t current_dim,
                         std::vector<std::vector<T>>& vec_multi_dim) {
    const size_t n_elems = dims[current_dim];
    vec_multi_dim.resize(n_elems);

    for (auto& subvec : vec_multi_dim) {
        begin_buffer = single_buffer_to_vectors(
            begin_buffer, end_buffer, dims, current_dim + 1, subvec);
    }
    return begin_buffer;
}


// DATA CONVERTERS
// ===============

// apply conversion operations to basic scalar type
template <typename Scalar, class Enable = void>
struct data_converter {
<<<<<<< HEAD
    inline data_converter(const DataSpace&) {
=======
    inline data_converter(const Scalar&, const DataSpace&) noexcept {
>>>>>>> 4a72a656

        static_assert((std::is_arithmetic<Scalar>::value ||
                       std::is_enum<Scalar>::value ||
                       std::is_same<std::string, Scalar>::value),
                      "supported datatype should be an arithmetic value, a "
                      "std::string or a container/array");
    }

    inline Scalar* transform_read(Scalar& datamem) const noexcept {
        return &datamem;
    }

<<<<<<< HEAD
    inline const Scalar* transform_write(const Scalar& datamem) { return &datamem; }
=======
    inline const Scalar* transform_write(const Scalar& datamem) const noexcept {
        return &datamem;
    }
>>>>>>> 4a72a656

    inline void process_result(const Scalar&) const noexcept {}
};


// apply conversion operations to the incoming data
// if they are a cstyle array
template <typename CArray>
struct data_converter<CArray,
                      typename std::enable_if<(is_c_array<CArray>::value)>::type> {
<<<<<<< HEAD
    inline data_converter(const DataSpace&) {}

    inline CArray& transform_read(CArray& datamem) const noexcept {
        return datamem;
    }
    inline const CArray& transform_write(const CArray& datamem) const noexcept {
        return datamem;
    }
    inline void process_result(CArray&) {}
};


// Generic container converter
template <typename Container, typename T = typename type_of_array<Container>::type>
struct container_converter {
    typedef T value_type;

    inline container_converter(const DataSpace& space)
        : _space(space) {}

    // Ship (pseudo)1D implementation
    inline value_type* transform_read(Container& vec) const {
        auto&& dims = _space.getDimensions();
        if (!is_1D(dims))
            throw DataSpaceException("Dataset cant be converted to 1D");
        vec.resize(compute_total_size(dims));
        return vec.data();
    }

    inline const value_type* transform_write(const Container& vec) const noexcept {
        return vec.data();
    }

    inline void process_result(Container&) {}

    const DataSpace& _space;
};

// apply conversion for vectors 1D
template <typename T>
struct data_converter<
    std::vector<T>,
    typename std::enable_if<(
        std::is_same<T, typename type_of_array<T>::type>::value)>::type>
    : public container_converter<std::vector<T>> {

    using container_converter<std::vector<T>>::container_converter;
=======
    inline data_converter(const CArray&, const DataSpace&){};

    inline CArray& transform_read(CArray& datamem) const noexcept {
        return datamem;
    }

    inline const CArray& transform_write(const CArray& datamem) const noexcept {
        return datamem;
    }

    inline void process_result(const CArray&) const noexcept {}
};

// apply conversion for vectors 1D
template <typename T>
struct data_converter<
    std::vector<T>,
    typename std::enable_if<(
        std::is_same<T, typename type_of_array<T>::type>::value)>::type> {
    inline data_converter(const std::vector<T>&, const DataSpace& space)
        : _space(space) {
        assert(is_1D(_space.getDimensions()));
    }

    inline typename type_of_array<T>::type* transform_read(std::vector<T>& vec) const {
        vec.resize(compute_total_size(_space.getDimensions()));
        return vec.data();
    }

    inline typename type_of_array<const T>::type*
    transform_write(const std::vector<T>& vec) const noexcept {
        return vec.data();
    }

    inline void process_result(const std::vector<T>&) const noexcept {}

    const DataSpace& _space;
>>>>>>> 4a72a656
};

// apply conversion to std::array
template <typename T, std::size_t S>
struct data_converter<
    std::array<T, S>,
    typename std::enable_if<(
<<<<<<< HEAD
        std::is_same<T, typename type_of_array<T>::type>::value)>::type>
    : public container_converter<std::array<T, S>> {

    inline data_converter(const DataSpace& space)
        : container_converter<std::array<T, S>>(space)
    {
        auto&& dims = space.getDimensions();
=======
        std::is_same<T, typename type_of_array<T>::type>::value)>::type> {
    inline data_converter(const std::array<T, S>&, const DataSpace& space) {
        const std::vector<size_t> dims = space.getDimensions();
>>>>>>> 4a72a656
        if (!is_1D(dims)) {
            throw DataSpaceException("Only 1D std::array supported currently.");
        }
        if (compute_total_size(dims) != S) {
            std::ostringstream ss;
            ss << "Impossible to pair DataSet with " << compute_total_size(dims)
               << " elements into an array with " << S << " elements.";
            throw DataSpaceException(ss.str());
        }
    }

<<<<<<< HEAD
    inline T* transform_read(std::array<T, S>& vec) {
        return vec.data();
    }
=======
    inline typename type_of_array<T>::type* transform_read(std::array<T, S>& vec) const
        noexcept {
        return vec.data();
    }

    inline const typename type_of_array<T>::type*
    transform_write(const std::array<T, S>& vec) const noexcept {
        return vec.data();
    }

    inline void process_result(const std::array<T, S>&) const noexcept {}
>>>>>>> 4a72a656
};

#ifdef H5_USE_BOOST
// apply conversion to boost multi array
template <typename T, std::size_t Dims>
struct data_converter<boost::multi_array<T, Dims>, void>
    : public container_converter<boost::multi_array<T, Dims>> {
    typedef typename boost::multi_array<T, Dims> MultiArray;
    typedef typename type_of_array<T>::type value_type;
    using container_converter<MultiArray>::container_converter;

<<<<<<< HEAD
    inline value_type* transform_read(MultiArray& array) {
        auto&& dims = this->_space.getDimensions();
        if (std::equal(dims.begin(), dims.end(), array.shape()) == false) {
=======
    inline data_converter(const MultiArray&, const DataSpace& space)
        : _dims(space.getDimensions()) {
        assert(_dims.size() == Dims);
    }

    inline typename type_of_array<T>::type* transform_read(MultiArray& array) {
        if (std::equal(_dims.begin(), _dims.end(), array.shape()) == false) {
>>>>>>> 4a72a656
            boost::array<typename MultiArray::index, Dims> ext;
            std::copy(dims.begin(), dims.end(), ext.begin());
            array.resize(ext);
        }
        return array.data();
    }
<<<<<<< HEAD
=======

    inline const typename type_of_array<T>::type*
    transform_write(const MultiArray& array) const noexcept {
        return array.data();
    }

    inline void process_result(const MultiArray&) const noexcept {}

    std::vector<size_t> _dims;
>>>>>>> 4a72a656
};

// apply conversion to boost matrix ublas
template <typename T>
struct data_converter<boost::numeric::ublas::matrix<T>, void>
    : public container_converter<boost::numeric::ublas::matrix<T>> {
    typedef typename boost::numeric::ublas::matrix<T> Matrix;
    typedef typename type_of_array<T>::type value_type;

<<<<<<< HEAD
    inline data_converter(const DataSpace& space) : container_converter<Matrix>(space) {
        assert(space.getDimensions().size() == 2);
=======
    inline data_converter(const Matrix&, const DataSpace& space)
        : _dims(space.getDimensions()) {
        assert(_dims.size() == 2);
>>>>>>> 4a72a656
    }

    inline value_type* transform_read(Matrix& array) {
        boost::array<std::size_t, 2> sizes = {{array.size1(), array.size2()}};
        auto&& _dims = this->_space.getDimensions();
        if (std::equal(_dims.begin(), _dims.end(), sizes.begin()) == false) {
            array.resize(_dims[0], _dims[1], false);
            array(0, 0) = 0; // force initialization
        }
        return &(array(0, 0));
    }

<<<<<<< HEAD
    inline const value_type* transform_write(const Matrix& array) const {
        return &(array(0, 0));
    }
=======
    inline const typename type_of_array<T>::type*
    transform_write(const Matrix& array) const noexcept {
        return &(array(0, 0));
    }

    inline void process_result(const Matrix&) const noexcept {}

    std::vector<size_t> _dims;
>>>>>>> 4a72a656
};
#endif

// apply conversion for vectors nested vectors
template <typename T>
struct data_converter<std::vector<T>,
                      typename std::enable_if<(is_container<T>::value)>::type> {
<<<<<<< HEAD
    typedef typename type_of_array<T>::type value_type;

    inline data_converter(const DataSpace& space)
=======
    inline data_converter(const std::vector<T>&, const DataSpace& space)
>>>>>>> 4a72a656
        : _dims(space.getDimensions()) {}

    inline value_type* transform_read(std::vector<T>&) {
        _vec_align.resize(compute_total_size(_dims));
        return _vec_align.data();
    }

<<<<<<< HEAD
    inline const value_type* transform_write(const std::vector<T>& vec) {
=======
    inline typename type_of_array<T>::type* transform_write(const std::vector<T>& vec) {
>>>>>>> 4a72a656
        _vec_align.reserve(compute_total_size(_dims));
        vectors_to_single_buffer<T>(vec, _dims, 0, _vec_align);
        return _vec_align.data();
    }

    inline void process_result(std::vector<T>& vec) const {
        single_buffer_to_vectors(_vec_align.cbegin(), _vec_align.cend(), _dims, 0, vec);
    }

    std::vector<size_t> _dims;
    std::vector<typename type_of_array<T>::type> _vec_align;
};


// apply conversion to scalar string
template <>
struct data_converter<std::string, void> {
<<<<<<< HEAD
    typedef const char* value_type;  // char data is const, mutable pointer

    inline data_converter(const DataSpace& space)
        : _c_vec(nullptr), _space(space) {
    }

    // create a C vector adapted to HDF5
    // fill last element with NULL to identify end
    inline value_type* transform_read(std::string&) { return &_c_vec; }

    inline const value_type* transform_write(const std::string& str) {
        _c_vec = str.c_str();
=======
    inline data_converter(const std::string& /*vec*/, const DataSpace& space) noexcept
        : _c_vec(nullptr)
        , _space(space) {}

    // create a C vector adapted to HDF5
    // fill last element with NULL to identify end
    inline char** transform_read(std::string&) noexcept {
        return &_c_vec;
    }

    inline char** transform_write(const std::string& str) noexcept {
        _c_vec = const_cast<char*>(str.c_str());
>>>>>>> 4a72a656
        return &_c_vec;
    }

    inline void process_result(std::string& str) {
        assert(_c_vec != nullptr);
        str = std::string(_c_vec);

        if (_c_vec != nullptr) {
            AtomicType<std::string> str_type;
            (void)H5Dvlen_reclaim(str_type.getId(), _space.getId(), H5P_DEFAULT,
                                  &_c_vec);
        }
    }

<<<<<<< HEAD
    value_type _c_vec;
=======
    char* _c_vec;
>>>>>>> 4a72a656
    const DataSpace& _space;
};

// apply conversion for vectors of string (dereference)
template <>
struct data_converter<std::vector<std::string>, void> {
<<<<<<< HEAD
    typedef const char* value_type;

    inline data_converter(const DataSpace& space)
        : _space(space) {
    }

    // create a C vector adapted to HDF5
    // fill last element with NULL to identify end
    inline value_type* transform_read(std::vector<std::string>& vec) {
        (void)vec;
=======
    inline data_converter(const std::vector<std::string>&, const DataSpace& space)
        : _space(space) {}

    // create a C vector adapted to HDF5
    // fill last element with NULL to identify end
    inline const char** transform_read(std::vector<std::string>&) {
>>>>>>> 4a72a656
        _c_vec.resize(_space.getDimensions()[0], NULL);
        return _c_vec.data();
    }

<<<<<<< HEAD
    inline const value_type* transform_write(const std::vector<std::string>& vec) {
        _c_vec.resize(vec.size() + 1, NULL);
        std::transform(vec.begin(), vec.end(), _c_vec.begin(),
                       [](const std::string& str){ return str.c_str(); });
=======
    static inline const char* char_converter(const std::string& str) noexcept {
        return str.c_str();
    }

    inline const char* const* transform_write(const std::vector<std::string>& vec) {
        _c_vec.resize(vec.size() + 1, NULL);
        std::transform(vec.begin(), vec.end(), _c_vec.begin(), &char_converter);
>>>>>>> 4a72a656
        return _c_vec.data();
    }

    inline void process_result(std::vector<std::string>& vec) {
        vec.resize(_c_vec.size());
        for (size_t i = 0; i < vec.size(); ++i) {
            vec[i] = std::string(_c_vec[i]);
        }

        if (_c_vec.empty() == false && _c_vec[0] != NULL) {
            AtomicType<std::string> str_type;
            (void)H5Dvlen_reclaim(str_type.getId(), _space.getId(), H5P_DEFAULT,
                                  &(_c_vec[0]));
        }
    }

<<<<<<< HEAD
    std::vector<value_type> _c_vec;
    const DataSpace& _space;
};



// apply conversion for fixed-string. Implements container interface
template <std::size_t N>
struct data_converter<FixedLenStringArray<N>, void>
    : public container_converter<FixedLenStringArray<N>, char> {
    using container_converter<FixedLenStringArray<N>, char>::container_converter;
};


}  // namespace details

}  // namespace HighFive

#include "H5ConverterEigen_misc.hpp"
=======
    std::vector<const char*> _c_vec;
    const DataSpace& _space;
};
}  // namespace details
}  // namespace HighFive
>>>>>>> 4a72a656

#endif // H5CONVERTER_MISC_HPP<|MERGE_RESOLUTION|>--- conflicted
+++ resolved
@@ -120,11 +120,7 @@
 // apply conversion operations to basic scalar type
 template <typename Scalar, class Enable = void>
 struct data_converter {
-<<<<<<< HEAD
-    inline data_converter(const DataSpace&) {
-=======
-    inline data_converter(const Scalar&, const DataSpace&) noexcept {
->>>>>>> 4a72a656
+    inline data_converter(const DataSpace&) noexcept {
 
         static_assert((std::is_arithmetic<Scalar>::value ||
                        std::is_enum<Scalar>::value ||
@@ -137,15 +133,11 @@
         return &datamem;
     }
 
-<<<<<<< HEAD
-    inline const Scalar* transform_write(const Scalar& datamem) { return &datamem; }
-=======
     inline const Scalar* transform_write(const Scalar& datamem) const noexcept {
         return &datamem;
     }
->>>>>>> 4a72a656
-
-    inline void process_result(const Scalar&) const noexcept {}
+
+    inline void process_result(Scalar&) const noexcept {}
 };
 
 
@@ -154,18 +146,18 @@
 template <typename CArray>
 struct data_converter<CArray,
                       typename std::enable_if<(is_c_array<CArray>::value)>::type> {
-<<<<<<< HEAD
-    inline data_converter(const DataSpace&) {}
+    inline data_converter(const DataSpace&) noexcept {}
 
     inline CArray& transform_read(CArray& datamem) const noexcept {
         return datamem;
     }
+
     inline const CArray& transform_write(const CArray& datamem) const noexcept {
         return datamem;
     }
-    inline void process_result(CArray&) {}
-};
-
+
+    inline void process_result(CArray&) const noexcept {}
+};
 
 // Generic container converter
 template <typename Container, typename T = typename type_of_array<Container>::type>
@@ -188,10 +180,11 @@
         return vec.data();
     }
 
-    inline void process_result(Container&) {}
+    inline void process_result(Container&) const noexcept {}
 
     const DataSpace& _space;
 };
+
 
 // apply conversion for vectors 1D
 template <typename T>
@@ -202,53 +195,14 @@
     : public container_converter<std::vector<T>> {
 
     using container_converter<std::vector<T>>::container_converter;
-=======
-    inline data_converter(const CArray&, const DataSpace&){};
-
-    inline CArray& transform_read(CArray& datamem) const noexcept {
-        return datamem;
-    }
-
-    inline const CArray& transform_write(const CArray& datamem) const noexcept {
-        return datamem;
-    }
-
-    inline void process_result(const CArray&) const noexcept {}
-};
-
-// apply conversion for vectors 1D
-template <typename T>
-struct data_converter<
-    std::vector<T>,
-    typename std::enable_if<(
-        std::is_same<T, typename type_of_array<T>::type>::value)>::type> {
-    inline data_converter(const std::vector<T>&, const DataSpace& space)
-        : _space(space) {
-        assert(is_1D(_space.getDimensions()));
-    }
-
-    inline typename type_of_array<T>::type* transform_read(std::vector<T>& vec) const {
-        vec.resize(compute_total_size(_space.getDimensions()));
-        return vec.data();
-    }
-
-    inline typename type_of_array<const T>::type*
-    transform_write(const std::vector<T>& vec) const noexcept {
-        return vec.data();
-    }
-
-    inline void process_result(const std::vector<T>&) const noexcept {}
-
-    const DataSpace& _space;
->>>>>>> 4a72a656
-};
+};
+
 
 // apply conversion to std::array
 template <typename T, std::size_t S>
 struct data_converter<
     std::array<T, S>,
     typename std::enable_if<(
-<<<<<<< HEAD
         std::is_same<T, typename type_of_array<T>::type>::value)>::type>
     : public container_converter<std::array<T, S>> {
 
@@ -256,11 +210,6 @@
         : container_converter<std::array<T, S>>(space)
     {
         auto&& dims = space.getDimensions();
-=======
-        std::is_same<T, typename type_of_array<T>::type>::value)>::type> {
-    inline data_converter(const std::array<T, S>&, const DataSpace& space) {
-        const std::vector<size_t> dims = space.getDimensions();
->>>>>>> 4a72a656
         if (!is_1D(dims)) {
             throw DataSpaceException("Only 1D std::array supported currently.");
         }
@@ -272,82 +221,42 @@
         }
     }
 
-<<<<<<< HEAD
-    inline T* transform_read(std::array<T, S>& vec) {
+    inline T* transform_read(std::array<T, S>& vec) const noexcept {
         return vec.data();
     }
-=======
-    inline typename type_of_array<T>::type* transform_read(std::array<T, S>& vec) const
-        noexcept {
-        return vec.data();
-    }
-
-    inline const typename type_of_array<T>::type*
-    transform_write(const std::array<T, S>& vec) const noexcept {
-        return vec.data();
-    }
-
-    inline void process_result(const std::array<T, S>&) const noexcept {}
->>>>>>> 4a72a656
-};
+};
+
 
 #ifdef H5_USE_BOOST
 // apply conversion to boost multi array
 template <typename T, std::size_t Dims>
 struct data_converter<boost::multi_array<T, Dims>, void>
     : public container_converter<boost::multi_array<T, Dims>> {
-    typedef typename boost::multi_array<T, Dims> MultiArray;
-    typedef typename type_of_array<T>::type value_type;
+    using MultiArray = boost::multi_array<T, Dims>;
+    using value_type = typename type_of_array<T>::type;
     using container_converter<MultiArray>::container_converter;
 
-<<<<<<< HEAD
     inline value_type* transform_read(MultiArray& array) {
         auto&& dims = this->_space.getDimensions();
         if (std::equal(dims.begin(), dims.end(), array.shape()) == false) {
-=======
-    inline data_converter(const MultiArray&, const DataSpace& space)
-        : _dims(space.getDimensions()) {
-        assert(_dims.size() == Dims);
-    }
-
-    inline typename type_of_array<T>::type* transform_read(MultiArray& array) {
-        if (std::equal(_dims.begin(), _dims.end(), array.shape()) == false) {
->>>>>>> 4a72a656
             boost::array<typename MultiArray::index, Dims> ext;
             std::copy(dims.begin(), dims.end(), ext.begin());
             array.resize(ext);
         }
         return array.data();
     }
-<<<<<<< HEAD
-=======
-
-    inline const typename type_of_array<T>::type*
-    transform_write(const MultiArray& array) const noexcept {
-        return array.data();
-    }
-
-    inline void process_result(const MultiArray&) const noexcept {}
-
-    std::vector<size_t> _dims;
->>>>>>> 4a72a656
-};
+};
+
 
 // apply conversion to boost matrix ublas
 template <typename T>
 struct data_converter<boost::numeric::ublas::matrix<T>, void>
     : public container_converter<boost::numeric::ublas::matrix<T>> {
-    typedef typename boost::numeric::ublas::matrix<T> Matrix;
-    typedef typename type_of_array<T>::type value_type;
-
-<<<<<<< HEAD
+    using Matrix = boost::numeric::ublas::matrix<T>;
+    using value_type = typename type_of_array<T>::type;
+
     inline data_converter(const DataSpace& space) : container_converter<Matrix>(space) {
         assert(space.getDimensions().size() == 2);
-=======
-    inline data_converter(const Matrix&, const DataSpace& space)
-        : _dims(space.getDimensions()) {
-        assert(_dims.size() == 2);
->>>>>>> 4a72a656
     }
 
     inline value_type* transform_read(Matrix& array) {
@@ -360,34 +269,20 @@
         return &(array(0, 0));
     }
 
-<<<<<<< HEAD
-    inline const value_type* transform_write(const Matrix& array) const {
+    inline const value_type* transform_write(const Matrix& array) const noexcept {
         return &(array(0, 0));
     }
-=======
-    inline const typename type_of_array<T>::type*
-    transform_write(const Matrix& array) const noexcept {
-        return &(array(0, 0));
-    }
-
-    inline void process_result(const Matrix&) const noexcept {}
-
-    std::vector<size_t> _dims;
->>>>>>> 4a72a656
 };
 #endif
+
 
 // apply conversion for vectors nested vectors
 template <typename T>
 struct data_converter<std::vector<T>,
                       typename std::enable_if<(is_container<T>::value)>::type> {
-<<<<<<< HEAD
-    typedef typename type_of_array<T>::type value_type;
+    using value_type = typename type_of_array<T>::type;
 
     inline data_converter(const DataSpace& space)
-=======
-    inline data_converter(const std::vector<T>&, const DataSpace& space)
->>>>>>> 4a72a656
         : _dims(space.getDimensions()) {}
 
     inline value_type* transform_read(std::vector<T>&) {
@@ -395,18 +290,15 @@
         return _vec_align.data();
     }
 
-<<<<<<< HEAD
     inline const value_type* transform_write(const std::vector<T>& vec) {
-=======
-    inline typename type_of_array<T>::type* transform_write(const std::vector<T>& vec) {
->>>>>>> 4a72a656
         _vec_align.reserve(compute_total_size(_dims));
         vectors_to_single_buffer<T>(vec, _dims, 0, _vec_align);
         return _vec_align.data();
     }
 
     inline void process_result(std::vector<T>& vec) const {
-        single_buffer_to_vectors(_vec_align.cbegin(), _vec_align.cend(), _dims, 0, vec);
+        single_buffer_to_vectors(
+            _vec_align.cbegin(), _vec_align.cend(), _dims, 0, vec);
     }
 
     std::vector<size_t> _dims;
@@ -417,33 +309,20 @@
 // apply conversion to scalar string
 template <>
 struct data_converter<std::string, void> {
-<<<<<<< HEAD
-    typedef const char* value_type;  // char data is const, mutable pointer
-
-    inline data_converter(const DataSpace& space)
-        : _c_vec(nullptr), _space(space) {
-    }
+    using value_type = const char*;  // char data is const, mutable pointer
+
+    inline data_converter(const DataSpace& space) noexcept
+        : _c_vec(nullptr)
+        , _space(space) {}
 
     // create a C vector adapted to HDF5
     // fill last element with NULL to identify end
-    inline value_type* transform_read(std::string&) { return &_c_vec; }
-
-    inline const value_type* transform_write(const std::string& str) {
+    inline value_type* transform_read(std::string&) noexcept {
+        return &_c_vec;
+    }
+
+    inline const value_type* transform_write(const std::string& str) noexcept {
         _c_vec = str.c_str();
-=======
-    inline data_converter(const std::string& /*vec*/, const DataSpace& space) noexcept
-        : _c_vec(nullptr)
-        , _space(space) {}
-
-    // create a C vector adapted to HDF5
-    // fill last element with NULL to identify end
-    inline char** transform_read(std::string&) noexcept {
-        return &_c_vec;
-    }
-
-    inline char** transform_write(const std::string& str) noexcept {
-        _c_vec = const_cast<char*>(str.c_str());
->>>>>>> 4a72a656
         return &_c_vec;
     }
 
@@ -458,54 +337,29 @@
         }
     }
 
-<<<<<<< HEAD
     value_type _c_vec;
-=======
-    char* _c_vec;
->>>>>>> 4a72a656
     const DataSpace& _space;
 };
 
 // apply conversion for vectors of string (dereference)
 template <>
 struct data_converter<std::vector<std::string>, void> {
-<<<<<<< HEAD
-    typedef const char* value_type;
-
-    inline data_converter(const DataSpace& space)
-        : _space(space) {
-    }
+    using value_type = const char*;
+
+    inline data_converter(const DataSpace& space) noexcept
+        : _space(space) {}
 
     // create a C vector adapted to HDF5
     // fill last element with NULL to identify end
-    inline value_type* transform_read(std::vector<std::string>& vec) {
-        (void)vec;
-=======
-    inline data_converter(const std::vector<std::string>&, const DataSpace& space)
-        : _space(space) {}
-
-    // create a C vector adapted to HDF5
-    // fill last element with NULL to identify end
-    inline const char** transform_read(std::vector<std::string>&) {
->>>>>>> 4a72a656
+    inline value_type* transform_read(std::vector<std::string>&) {
         _c_vec.resize(_space.getDimensions()[0], NULL);
         return _c_vec.data();
     }
 
-<<<<<<< HEAD
     inline const value_type* transform_write(const std::vector<std::string>& vec) {
         _c_vec.resize(vec.size() + 1, NULL);
         std::transform(vec.begin(), vec.end(), _c_vec.begin(),
                        [](const std::string& str){ return str.c_str(); });
-=======
-    static inline const char* char_converter(const std::string& str) noexcept {
-        return str.c_str();
-    }
-
-    inline const char* const* transform_write(const std::vector<std::string>& vec) {
-        _c_vec.resize(vec.size() + 1, NULL);
-        std::transform(vec.begin(), vec.end(), _c_vec.begin(), &char_converter);
->>>>>>> 4a72a656
         return _c_vec.data();
     }
 
@@ -522,7 +376,6 @@
         }
     }
 
-<<<<<<< HEAD
     std::vector<value_type> _c_vec;
     const DataSpace& _space;
 };
@@ -542,12 +395,5 @@
 }  // namespace HighFive
 
 #include "H5ConverterEigen_misc.hpp"
-=======
-    std::vector<const char*> _c_vec;
-    const DataSpace& _space;
-};
-}  // namespace details
-}  // namespace HighFive
->>>>>>> 4a72a656
 
 #endif // H5CONVERTER_MISC_HPP