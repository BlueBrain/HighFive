/*
*  Copyright (c), 2017, Adrien Devresse <adrien.devresse@epfl.ch>
*
*  Distributed under the Boost Software License, Version 1.0.
*    (See accompanying file LICENSE_1_0.txt or copy at
*          http://www.boost.org/LICENSE_1_0.txt)
*
*/
#ifndef H5NODE_TRAITS_MISC_HPP
#define H5NODE_TRAITS_MISC_HPP

#include <string>
#include <vector>

#include <H5Apublic.h>
#include <H5Dpublic.h>
#include <H5Fpublic.h>
#include <H5Gpublic.h>
#include <H5Ppublic.h>
#include <H5Tpublic.h>

#include "../H5DataSet.hpp"
#include "../H5Group.hpp"
#include "../H5Selection.hpp"
#include "../H5Utility.hpp"
#include "H5DataSet_misc.hpp"
#include "H5Iterables_misc.hpp"
#include "H5Selection_misc.hpp"
#include "H5Slice_traits_misc.hpp"

namespace HighFive {


template <typename Derivate>
inline DataSet
NodeTraits<Derivate>::createDataSet(const std::string& dataset_name,
<<<<<<< HEAD
                                   const DataSpace& space,
                                   const DataType& dtype,
                                   const DataSetCreateProps& createProps,
                                   const DataSetAccessProps& accessProps,
                                   bool parents) {
   LinkCreateProps lcpl;
   lcpl.add(CreateIntermediateGroup(parents));
   const auto hid = H5Dcreate2(static_cast<Derivate*>(this)->getId(),
                               dataset_name.c_str(), dtype._hid, space._hid,
                               lcpl.getId(), createProps.getId(), accessProps.getId());
   if (hid < 0) {
       HDF5ErrMapper::ToException<DataSetException>(
           std::string("Unable to create the dataset \"") + dataset_name + "\":");
   }
   return DataSet(hid);
=======
                                    const DataSpace& space,
                                    const DataType& dtype,
                                    const DataSetCreateProps& createProps,
                                    const DataSetAccessProps& accessProps,
                                    bool parents) {
    LinkCreateProps lcpl;
    lcpl.add(CreateIntermediateGroup(parents));
    const auto hid = H5Dcreate2(static_cast<Derivate*>(this)->getId(),
                                dataset_name.c_str(), dtype._hid, space._hid,
                                lcpl.getId(), createProps.getId(), accessProps.getId());
    if (hid < 0) {
        HDF5ErrMapper::ToException<DataSetException>(
            std::string("Unable to create the dataset \"") + dataset_name + "\":");
    }
    return DataSet(hid);
>>>>>>> b8998c6b
}

template <typename Derivate>
template <typename Type>
inline DataSet
NodeTraits<Derivate>::createDataSet(const std::string& dataset_name,
<<<<<<< HEAD
                                   const DataSpace& space,
                                   const DataSetCreateProps& createProps,
                                   const DataSetAccessProps& accessProps,
                                   bool parents) {
   return createDataSet(dataset_name, space,
                        create_and_check_datatype<Type>(),
                        createProps, accessProps, parents);
=======
                                    const DataSpace& space,
                                    const DataSetCreateProps& createProps,
                                    const DataSetAccessProps& accessProps,
                                    bool parents) {
    return createDataSet(dataset_name, space,
                         create_and_check_datatype<Type>(),
                         createProps, accessProps, parents);
>>>>>>> b8998c6b
}

template <typename Derivate>
template <typename T>
inline DataSet
NodeTraits<Derivate>::createDataSet(const std::string& dataset_name,
<<<<<<< HEAD
                                   const T& data,
                                   const DataSetCreateProps& createProps,
                                   const DataSetAccessProps& accessProps,
                                   bool parents) {
   DataSet ds = createDataSet(
       dataset_name, DataSpace::From(data),
       create_and_check_datatype<typename details::inspector<T>::base_type>(),
       createProps, accessProps, parents);
   ds.write(data);
   return ds;
=======
                                    const T& data,
                                    const DataSetCreateProps& createProps,
                                    const DataSetAccessProps& accessProps,
                                    bool parents) {
    DataSet ds = createDataSet(
        dataset_name, DataSpace::From(data),
        create_and_check_datatype<typename details::inspector<T>::base_type>(),
        createProps, accessProps, parents);
    ds.write(data);
    return ds;
>>>>>>> b8998c6b
}

template <typename Derivate>
template <std::size_t N>
inline DataSet
NodeTraits<Derivate>::createDataSet(const std::string& dataset_name,
<<<<<<< HEAD
                                   const FixedLenStringArray<N>& data,
                                   const DataSetCreateProps& createProps,
                                   const DataSetAccessProps& accessProps,
                                   bool parents) {
   DataSet ds = createDataSet<char[N]>(
       dataset_name, DataSpace(data.size()), createProps, accessProps, parents);
   ds.write(data);
   return ds;
=======
                                    const FixedLenStringArray<N>& data,
                                    const DataSetCreateProps& createProps,
                                    const DataSetAccessProps& accessProps,
                                    bool parents) {
    DataSet ds = createDataSet<char[N]>(
        dataset_name, DataSpace(data.size()), createProps, accessProps, parents);
    ds.write(data);
    return ds;
>>>>>>> b8998c6b
}

template <typename Derivate>
inline DataSet
NodeTraits<Derivate>::getDataSet(const std::string& dataset_name,
                                const DataSetAccessProps& accessProps) const {
   const auto hid = H5Dopen2(static_cast<const Derivate*>(this)->getId(),
                             dataset_name.c_str(), accessProps.getId());
   if (hid < 0) {
       HDF5ErrMapper::ToException<DataSetException>(
           std::string("Unable to open the dataset \"") + dataset_name + "\":");
   }
   return DataSet(hid);
}

template <typename Derivate>
inline Group NodeTraits<Derivate>::createGroup(const std::string& group_name,
<<<<<<< HEAD
                                              bool parents) {

   LinkCreateProps lcpl;
   lcpl.add(CreateIntermediateGroup(parents));
   const auto hid = H5Gcreate2(static_cast<Derivate*>(this)->getId(),
                               group_name.c_str(), lcpl.getId(), H5P_DEFAULT, H5P_DEFAULT);
   if (hid < 0) {
       HDF5ErrMapper::ToException<GroupException>(
           std::string("Unable to create the group \"") + group_name + "\":");
   }
   return Group(hid);
=======
                                               bool parents) {

    LinkCreateProps lcpl;
    lcpl.add(CreateIntermediateGroup(parents));
    const auto hid = H5Gcreate2(static_cast<Derivate*>(this)->getId(),
                                group_name.c_str(), lcpl.getId(), H5P_DEFAULT, H5P_DEFAULT);
    if (hid < 0) {
        HDF5ErrMapper::ToException<GroupException>(
            std::string("Unable to create the group \"") + group_name + "\":");
    }
    return Group(hid);
>>>>>>> b8998c6b
}

template <typename Derivate>
inline Group
NodeTraits<Derivate>::getGroup(const std::string& group_name) const {
   const auto hid = H5Gopen2(static_cast<const Derivate*>(this)->getId(),
                             group_name.c_str(), H5P_DEFAULT);
   if (hid < 0) {
       HDF5ErrMapper::ToException<GroupException>(
           std::string("Unable to open the group \"") + group_name + "\":");
   }
   return Group(hid);
}

template <typename Derivate>
inline size_t NodeTraits<Derivate>::getNumberObjects() const {
   hsize_t res;
   if (H5Gget_num_objs(static_cast<const Derivate*>(this)->getId(), &res) < 0) {
       HDF5ErrMapper::ToException<GroupException>(
           std::string("Unable to count objects in existing group or file"));
   }
   return static_cast<size_t>(res);
}

template <typename Derivate>
inline std::string NodeTraits<Derivate>::getObjectName(size_t index) const {
   return details::get_name([&](char* buffer, hsize_t length) {
       return H5Lget_name_by_idx(
                   static_cast<const Derivate*>(this)->getId(), ".", H5_INDEX_NAME, H5_ITER_INC,
                   index, buffer, length, H5P_DEFAULT);
   });
}

template <typename Derivate>
inline bool NodeTraits<Derivate>::rename(const std::string& src_path,
<<<<<<< HEAD
                                        const std::string& dst_path, bool parents) const {
   LinkCreateProps lcpl;
   lcpl.add(CreateIntermediateGroup(parents));
   herr_t status = H5Lmove(static_cast<const Derivate*>(this)->getId(), src_path.c_str(),
                           static_cast<const Derivate*>(this)->getId(), dst_path.c_str(), lcpl.getId(), H5P_DEFAULT);
   if (status < 0) {
       HDF5ErrMapper::ToException<GroupException>(
                   std::string("Unable to move link to \"") + dst_path + "\":");
       return false;
   }
   return true;
=======
                                         const std::string& dst_path, bool parents) const {
    LinkCreateProps lcpl;
    lcpl.add(CreateIntermediateGroup(parents));
    herr_t status = H5Lmove(static_cast<const Derivate*>(this)->getId(), src_path.c_str(),
                            static_cast<const Derivate*>(this)->getId(), dst_path.c_str(), lcpl.getId(), H5P_DEFAULT);
    if (status < 0) {
        HDF5ErrMapper::ToException<GroupException>(
                    std::string("Unable to move link to \"") + dst_path + "\":");
        return false;
    }
    return true;
>>>>>>> b8998c6b
}

template <typename Derivate>
inline std::vector<std::string> NodeTraits<Derivate>::listObjectNames() const {

   std::vector<std::string> names;
   details::HighFiveIterateData iterateData(names);

   size_t num_objs = getNumberObjects();
   names.reserve(num_objs);

   if (H5Literate(static_cast<const Derivate*>(this)->getId(), H5_INDEX_NAME,
                  H5_ITER_INC, NULL,
                  &details::internal_high_five_iterate<H5L_info_t>,
                  static_cast<void*>(&iterateData)) < 0) {
       HDF5ErrMapper::ToException<GroupException>(
           std::string("Unable to list objects in group"));
   }

   return names;
}

template <typename Derivate>
inline bool NodeTraits<Derivate>::_exist(const std::string& node_name,
                                        bool raise_errors) const {
   SilenceHDF5 silencer{};
   const auto val = H5Lexists(static_cast<const Derivate*>(this)->getId(),
                              node_name.c_str(), H5P_DEFAULT);
   if (val < 0) {
       if (raise_errors) {
           HDF5ErrMapper::ToException<GroupException>("Invalid link for exist()");
       } else {
           return false;
       }
   }

   // The root path always exists, but H5Lexists return 0 or 1
   // depending of the version of HDF5, so always return true for it
   // We had to call H5Lexists anyway to check that there are no errors
   return (node_name == "/") ? true : (val > 0);
}

template <typename Derivate>
inline bool NodeTraits<Derivate>::exist(const std::string& group_path) const {
<<<<<<< HEAD
   // When there are slashes, first check everything is fine
   // so that subsequent errors are only due to missing intermediate groups
   if (group_path.find('/') != std::string::npos) {
       _exist("/");  // Shall not throw under normal circumstances
       // Unless "/" (already checked), verify path exists (not throwing errors)
       return (group_path == "/") ? true : _exist(group_path, false);
   }
   return _exist(group_path);
=======
    // When there are slashes, first check everything is fine
    // so that subsequent errors are only due to missing intermediate groups
    if (group_path.find('/') != std::string::npos) {
        _exist("/");  // Shall not throw under normal circumstances
        // Unless "/" (already checked), verify path exists (not throwing errors)
        return (group_path == "/") ? true : _exist(group_path, false);
    }
    return _exist(group_path);
>>>>>>> b8998c6b
}


template <typename Derivate>
inline void NodeTraits<Derivate>::unlink(const std::string& node_name) const {
   const herr_t val = H5Ldelete(static_cast<const Derivate*>(this)->getId(),
                                node_name.c_str(), H5P_DEFAULT);
   if (val < 0) {
       HDF5ErrMapper::ToException<GroupException>(
           std::string("Invalid name for unlink() "));
   }

}



// convert internal link types to enum class.
// This function is internal, so H5L_TYPE_ERROR shall be handled in the calling context
static inline LinkType _convert_link_type(const H5L_type_t& ltype) noexcept {
   switch (ltype) {
       case H5L_TYPE_HARD:
           return LinkType::Hard;
       case H5L_TYPE_SOFT:
           return LinkType::Soft;
       case H5L_TYPE_EXTERNAL:
           return LinkType::External;
       default:
           // Other link types are possible but are considered strange to HighFive.
           // see https://support.hdfgroup.org/HDF5/doc/RM/H5L/H5Lregister.htm
           return LinkType::Other;
   }
}

template <typename Derivate>
inline LinkType NodeTraits<Derivate>::getLinkType(const std::string& node_name) const {
   H5L_info_t linkinfo;
   if (H5Lget_info(static_cast<const Derivate*>(this)->getId(),
                   node_name.c_str(), &linkinfo, H5P_DEFAULT) < 0
           || linkinfo.type == H5L_TYPE_ERROR) {
       HDF5ErrMapper::ToException<GroupException>(
           std::string("Unable to obtain info for link ") + node_name);
   }
   return _convert_link_type(linkinfo.type);
}

template <typename Derivate>
inline ObjectType NodeTraits<Derivate>::getObjectType(const std::string& node_name) const {
   return _open(node_name).getType();
}


template <typename Derivate>
inline void NodeTraits<Derivate>::createSoftLink(const std::string& objPath,
                                                 const std::string& linkName,
                                                 const LinkCreateProps& linkCreateProps,
                                                 const LinkAccessProps& linkAccessProps)
{
    herr_t status = H5Lcreate_soft(
                objPath.c_str(),
                static_cast<const Derivate*>(this)->getId(),
                linkName.c_str(), linkCreateProps.getId(), linkAccessProps.getId());

    if (status < 0) {
        HDF5ErrMapper::ToException<GroupException>(
                    std::string("Unable to create soft link"));
    }
}

template <typename Derivate>
inline void NodeTraits<Derivate>::createExternalLink(const std::string& h5file,
                                                     const std::string& objPath,
                                                     const std::string& linkName,
                                                     const LinkCreateProps& linkCreateProps,
                                                     const LinkAccessProps& linkAccessProps)
{
    herr_t status = H5Lcreate_external(
                h5file.c_str(),
                objPath.c_str(),
                static_cast<const Derivate*>(this)->getId(),
                linkName.c_str(), linkCreateProps.getId(), linkAccessProps.getId());

    if (status < 0) {
        HDF5ErrMapper::ToException<GroupException>(
                    std::string("Unable to create external link"));
    }
}


template <typename Derivate>
inline Object NodeTraits<Derivate>::_open(const std::string& node_name,
                                          const DataSetAccessProps& accessProps) const {
   const auto id = H5Oopen(static_cast<const Derivate*>(this)->getId(),
                           node_name.c_str(),
                           accessProps.getId());
    if (id < 0) {
        HDF5ErrMapper::ToException<GroupException>(
            std::string("Unable to open \"") + node_name + "\":");
    }
    return Object(id);
}



}  // namespace HighFive

#endif  // H5NODE_TRAITS_MISC_HPP<|MERGE_RESOLUTION|>--- conflicted
+++ resolved
@@ -34,23 +34,6 @@
 template <typename Derivate>
 inline DataSet
 NodeTraits<Derivate>::createDataSet(const std::string& dataset_name,
-<<<<<<< HEAD
-                                   const DataSpace& space,
-                                   const DataType& dtype,
-                                   const DataSetCreateProps& createProps,
-                                   const DataSetAccessProps& accessProps,
-                                   bool parents) {
-   LinkCreateProps lcpl;
-   lcpl.add(CreateIntermediateGroup(parents));
-   const auto hid = H5Dcreate2(static_cast<Derivate*>(this)->getId(),
-                               dataset_name.c_str(), dtype._hid, space._hid,
-                               lcpl.getId(), createProps.getId(), accessProps.getId());
-   if (hid < 0) {
-       HDF5ErrMapper::ToException<DataSetException>(
-           std::string("Unable to create the dataset \"") + dataset_name + "\":");
-   }
-   return DataSet(hid);
-=======
                                     const DataSpace& space,
                                     const DataType& dtype,
                                     const DataSetCreateProps& createProps,
@@ -66,22 +49,12 @@
             std::string("Unable to create the dataset \"") + dataset_name + "\":");
     }
     return DataSet(hid);
->>>>>>> b8998c6b
 }
 
 template <typename Derivate>
 template <typename Type>
 inline DataSet
 NodeTraits<Derivate>::createDataSet(const std::string& dataset_name,
-<<<<<<< HEAD
-                                   const DataSpace& space,
-                                   const DataSetCreateProps& createProps,
-                                   const DataSetAccessProps& accessProps,
-                                   bool parents) {
-   return createDataSet(dataset_name, space,
-                        create_and_check_datatype<Type>(),
-                        createProps, accessProps, parents);
-=======
                                     const DataSpace& space,
                                     const DataSetCreateProps& createProps,
                                     const DataSetAccessProps& accessProps,
@@ -89,25 +62,12 @@
     return createDataSet(dataset_name, space,
                          create_and_check_datatype<Type>(),
                          createProps, accessProps, parents);
->>>>>>> b8998c6b
 }
 
 template <typename Derivate>
 template <typename T>
 inline DataSet
 NodeTraits<Derivate>::createDataSet(const std::string& dataset_name,
-<<<<<<< HEAD
-                                   const T& data,
-                                   const DataSetCreateProps& createProps,
-                                   const DataSetAccessProps& accessProps,
-                                   bool parents) {
-   DataSet ds = createDataSet(
-       dataset_name, DataSpace::From(data),
-       create_and_check_datatype<typename details::inspector<T>::base_type>(),
-       createProps, accessProps, parents);
-   ds.write(data);
-   return ds;
-=======
                                     const T& data,
                                     const DataSetCreateProps& createProps,
                                     const DataSetAccessProps& accessProps,
@@ -118,23 +78,12 @@
         createProps, accessProps, parents);
     ds.write(data);
     return ds;
->>>>>>> b8998c6b
 }
 
 template <typename Derivate>
 template <std::size_t N>
 inline DataSet
 NodeTraits<Derivate>::createDataSet(const std::string& dataset_name,
-<<<<<<< HEAD
-                                   const FixedLenStringArray<N>& data,
-                                   const DataSetCreateProps& createProps,
-                                   const DataSetAccessProps& accessProps,
-                                   bool parents) {
-   DataSet ds = createDataSet<char[N]>(
-       dataset_name, DataSpace(data.size()), createProps, accessProps, parents);
-   ds.write(data);
-   return ds;
-=======
                                     const FixedLenStringArray<N>& data,
                                     const DataSetCreateProps& createProps,
                                     const DataSetAccessProps& accessProps,
@@ -143,7 +92,6 @@
         dataset_name, DataSpace(data.size()), createProps, accessProps, parents);
     ds.write(data);
     return ds;
->>>>>>> b8998c6b
 }
 
 template <typename Derivate>
@@ -161,19 +109,6 @@
 
 template <typename Derivate>
 inline Group NodeTraits<Derivate>::createGroup(const std::string& group_name,
-<<<<<<< HEAD
-                                              bool parents) {
-
-   LinkCreateProps lcpl;
-   lcpl.add(CreateIntermediateGroup(parents));
-   const auto hid = H5Gcreate2(static_cast<Derivate*>(this)->getId(),
-                               group_name.c_str(), lcpl.getId(), H5P_DEFAULT, H5P_DEFAULT);
-   if (hid < 0) {
-       HDF5ErrMapper::ToException<GroupException>(
-           std::string("Unable to create the group \"") + group_name + "\":");
-   }
-   return Group(hid);
-=======
                                                bool parents) {
 
     LinkCreateProps lcpl;
@@ -185,7 +120,6 @@
             std::string("Unable to create the group \"") + group_name + "\":");
     }
     return Group(hid);
->>>>>>> b8998c6b
 }
 
 template <typename Derivate>
@@ -221,19 +155,6 @@
 
 template <typename Derivate>
 inline bool NodeTraits<Derivate>::rename(const std::string& src_path,
-<<<<<<< HEAD
-                                        const std::string& dst_path, bool parents) const {
-   LinkCreateProps lcpl;
-   lcpl.add(CreateIntermediateGroup(parents));
-   herr_t status = H5Lmove(static_cast<const Derivate*>(this)->getId(), src_path.c_str(),
-                           static_cast<const Derivate*>(this)->getId(), dst_path.c_str(), lcpl.getId(), H5P_DEFAULT);
-   if (status < 0) {
-       HDF5ErrMapper::ToException<GroupException>(
-                   std::string("Unable to move link to \"") + dst_path + "\":");
-       return false;
-   }
-   return true;
-=======
                                          const std::string& dst_path, bool parents) const {
     LinkCreateProps lcpl;
     lcpl.add(CreateIntermediateGroup(parents));
@@ -245,7 +166,6 @@
         return false;
     }
     return true;
->>>>>>> b8998c6b
 }
 
 template <typename Derivate>
@@ -290,16 +210,6 @@
 
 template <typename Derivate>
 inline bool NodeTraits<Derivate>::exist(const std::string& group_path) const {
-<<<<<<< HEAD
-   // When there are slashes, first check everything is fine
-   // so that subsequent errors are only due to missing intermediate groups
-   if (group_path.find('/') != std::string::npos) {
-       _exist("/");  // Shall not throw under normal circumstances
-       // Unless "/" (already checked), verify path exists (not throwing errors)
-       return (group_path == "/") ? true : _exist(group_path, false);
-   }
-   return _exist(group_path);
-=======
     // When there are slashes, first check everything is fine
     // so that subsequent errors are only due to missing intermediate groups
     if (group_path.find('/') != std::string::npos) {
@@ -308,7 +218,6 @@
         return (group_path == "/") ? true : _exist(group_path, false);
     }
     return _exist(group_path);
->>>>>>> b8998c6b
 }
 
 
