/*
 *  Copyright (c), 2017, Adrien Devresse <adrien.devresse@epfl.ch>
 *
 *  Distributed under the Boost Software License, Version 1.0.
 *    (See accompanying file LICENSE_1_0.txt or copy at
 *          http://www.boost.org/LICENSE_1_0.txt)
 *
 */
#ifndef H5DATATYPE_MISC_HPP
#define H5DATATYPE_MISC_HPP

#include <string>
#include <complex>

#include "../H5DataType.hpp"
#include "../H5Exception.hpp"

#include <H5Tpublic.h>

namespace HighFive {

inline DataType::DataType() {}

inline bool DataType::operator==(const DataType& other) const {
    return (H5Tequal(_hid, other._hid) > 0);
}

inline bool DataType::operator!=(const DataType& other) const {
    return !(*this == other);
}

inline size_t DataType::getSize() const {
    if(!isValid()) {
        throw DataTypeException("Cannot get size of a DataType before creation\
        (try calling autoCreate/manualCreate if this is a CompoundType).");
    }
    return H5Tget_size(_hid);
}

inline bool DataType::isVariableStr() const {
    if(!isValid()) {
        throw DataTypeException("Cannot test a DataType before creation\
        (try calling autoCreate/manualCreate if this is a CompoundType).");
    }
    return (H5Tis_variable_str(_hid) > 0);
}

// char mapping
template <>
inline AtomicType<char>::AtomicType() {
    _hid = H5Tcopy(H5T_NATIVE_CHAR);
}

template <>
inline AtomicType<signed char>::AtomicType() {
    _hid = H5Tcopy(H5T_NATIVE_CHAR);
}

template <>
inline AtomicType<unsigned char>::AtomicType() {
    _hid = H5Tcopy(H5T_NATIVE_UCHAR);
}

// short mapping
template <>
inline AtomicType<short>::AtomicType() {
    _hid = H5Tcopy(H5T_NATIVE_SHORT);
}

template <>
inline AtomicType<unsigned short>::AtomicType() {
    _hid = H5Tcopy(H5T_NATIVE_USHORT);
}

// integer mapping
template <>
inline AtomicType<int>::AtomicType() {
    _hid = H5Tcopy(H5T_NATIVE_INT);
}

template <>
inline AtomicType<unsigned int>::AtomicType() {
    _hid = H5Tcopy(H5T_NATIVE_UINT);
}

// long mapping
template <>
inline AtomicType<long>::AtomicType() {
    _hid = H5Tcopy(H5T_NATIVE_LONG);
}

template <>
inline AtomicType<unsigned long>::AtomicType() {
    _hid = H5Tcopy(H5T_NATIVE_ULONG);
}

// long long mapping
template <>
inline AtomicType<long long>::AtomicType() {
    _hid = H5Tcopy(H5T_NATIVE_LLONG);
}

template <>
inline AtomicType<unsigned long long>::AtomicType() {
    _hid = H5Tcopy(H5T_NATIVE_ULLONG);
}

// float and double mapping
template <>
inline AtomicType<float>::AtomicType() {
    _hid = H5Tcopy(H5T_NATIVE_FLOAT);
}

template <>
inline AtomicType<double>::AtomicType() {
    _hid = H5Tcopy(H5T_NATIVE_DOUBLE);
}

// boolean mapping
template <>
inline AtomicType<bool>::AtomicType() {
    _hid = H5Tcopy(H5T_NATIVE_HBOOL);
}

// std string
template <>
inline AtomicType<std::string>::AtomicType() {
    _hid = H5Tcopy(H5T_C_S1);
    if (H5Tset_size(_hid, H5T_VARIABLE) < 0) {
        HDF5ErrMapper::ToException<DataTypeException>(
            "Unable to define datatype size to variable");
    }
    // define encoding to UTF-8 by default
    H5Tset_cset(_hid, H5T_CSET_UTF8);
}

<<<<<<< HEAD
// std complex
template <> 
inline AtomicType<std::complex<double> >::AtomicType()
{
		static hid_t cplx_hid;
		static size_t real_offset;//
		static size_t imag_offset;//

        cplx_hid =   H5Tcreate( H5T_COMPOUND, sizeof(std::complex<double>) );

        std::complex<double> cplx(0.0);
        real_offset=  0.;
        imag_offset=  sizeof(double);


        // h5py/numpy compatible datatype
        H5Tinsert(cplx_hid , "r" , real_offset , H5T_NATIVE_DOUBLE);
        H5Tinsert(cplx_hid, "i" , imag_offset , H5T_NATIVE_DOUBLE);
        _hid = H5Tcopy(cplx_hid);
=======
template <>
inline AtomicType<std::complex<double> >::AtomicType()
{
    static struct ComplexType : public Object
    {
        ComplexType()
        {
            _hid = H5Tcreate(H5T_COMPOUND, sizeof(std::complex<double>));
            // h5py/numpy compatible datatype
            H5Tinsert(_hid, "r", 0, H5T_NATIVE_DOUBLE);
            H5Tinsert(_hid, "i", sizeof(double), H5T_NATIVE_DOUBLE);
        };
    } complexType;
    _hid = H5Tcopy(complexType.getId());
>>>>>>> d2524b3d
}


// Calculate the padding required to align an element of a struct
#define _STRUCT_PADDING(current_size, member_size) (((member_size) - (current_size)) % (member_size))

inline void CompoundType::addMember(const std::string& name, hid_t base_type, size_t offset=0) {
    member_def t = {name, base_type, offset};
    member_list.push_back(t);
}

inline void CompoundType::addMember(const std::string& name, HighFive::DataType base_type, size_t offset=0) {
    addMember(name, base_type.getId(), offset);
}

inline void CompoundType::autoCreate() {

    size_t current_size = 0, total_size = 0, max_type_size = 0;
    std::vector<member_def>::iterator it;

    // Do a first pass to find the total size of the compound datatype
    for (it = member_list.begin(); it != member_list.end(); it++) {
        size_t member_size;

        member_size = H5Tget_size(it->base_type);

        // Set the offset of this member within the struct according to the
        // standard alignment rules
        it->offset = current_size + _STRUCT_PADDING(current_size, member_size);

        // Set the current size to the end of the new member
        current_size = it->offset + member_size;

        max_type_size = std::max(max_type_size, member_size);
    }

    total_size = current_size + _STRUCT_PADDING(current_size, max_type_size);

    manualCreate(total_size);
}

inline void CompoundType::manualCreate(size_t total_size) {

    hid_t compound_hid;
    std::vector<member_def>::iterator it;

    // Create the HDF5 type
    if((compound_hid = H5Tcreate(H5T_COMPOUND, total_size)) < 0) {
        HDF5ErrMapper::ToException<DataTypeException>(
            "Could not create new compound datatype")
        ;
    }

    // Loop over all the members and insert them into the datatype
    for (it = member_list.begin(); it != member_list.end(); it++) {

        if(H5Tinsert(compound_hid, it->name.c_str(), it->offset, it->base_type) < 0) {
            HDF5ErrMapper::ToException<DataTypeException>(
                "Could not add new member to datatype"
            );
        }
    }

    _hid = H5Tcopy(compound_hid);

}

inline void CompoundType::commit(const Object& object, const std::string& name) {

    H5Tcommit1(object.getId(), name.c_str(), getId());

}


/// \brief Create a DataType instance representing type T
template <typename T>
inline DataType create_datatype() {
    return AtomicType<T>();
}


/// \brief Create a DataType instance representing type T and perform a sanity check on its size
template <typename T>
inline DataType create_and_check_datatype() {

    DataType t = create_datatype<T>();

    // Check that the size of the template type matches the size that HDF5 is
    // expecting. Skip this check if the base type is a variable length string
    if(!t.isVariableStr() && (sizeof(T) != t.getSize())) {
        std::ostringstream ss;
        ss << "Size of array type " << sizeof(T)
           << " != that of memory datatype " << t.getSize()
           << std::endl;
        throw DataTypeException(ss.str());
    }

    return t;
}

}


#endif // H5DATATYPE_MISC_HPP<|MERGE_RESOLUTION|>--- conflicted
+++ resolved
@@ -134,27 +134,6 @@
     H5Tset_cset(_hid, H5T_CSET_UTF8);
 }
 
-<<<<<<< HEAD
-// std complex
-template <> 
-inline AtomicType<std::complex<double> >::AtomicType()
-{
-		static hid_t cplx_hid;
-		static size_t real_offset;//
-		static size_t imag_offset;//
-
-        cplx_hid =   H5Tcreate( H5T_COMPOUND, sizeof(std::complex<double>) );
-
-        std::complex<double> cplx(0.0);
-        real_offset=  0.;
-        imag_offset=  sizeof(double);
-
-
-        // h5py/numpy compatible datatype
-        H5Tinsert(cplx_hid , "r" , real_offset , H5T_NATIVE_DOUBLE);
-        H5Tinsert(cplx_hid, "i" , imag_offset , H5T_NATIVE_DOUBLE);
-        _hid = H5Tcopy(cplx_hid);
-=======
 template <>
 inline AtomicType<std::complex<double> >::AtomicType()
 {
@@ -169,7 +148,6 @@
         };
     } complexType;
     _hid = H5Tcopy(complexType.getId());
->>>>>>> d2524b3d
 }
 
 
