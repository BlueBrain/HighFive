--- conflicted
+++ resolved
@@ -134,14 +134,8 @@
     H5Tset_cset(_hid, H5T_CSET_UTF8);
 }
 
-<<<<<<< HEAD
 // std complex
-template <>
-=======
-
-
 template <> 
->>>>>>> b0d351ac
 inline AtomicType<std::complex<double> >::AtomicType()
 {
 		static hid_t cplx_hid;
