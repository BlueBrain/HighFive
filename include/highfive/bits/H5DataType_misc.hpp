/*
 *  Copyright (c), 2017, Adrien Devresse <adrien.devresse@epfl.ch>
 *
 *  Distributed under the Boost Software License, Version 1.0.
 *    (See accompanying file LICENSE_1_0.txt or copy at
 *          http://www.boost.org/LICENSE_1_0.txt)
 *
 */
#ifndef H5DATATYPE_MISC_HPP
#define H5DATATYPE_MISC_HPP

#include <string>
#include <complex>
#include <cstring>

#include <H5Ppublic.h>
#include <H5Tpublic.h>


namespace HighFive {

namespace {  // unnamed
inline DataTypeClass convert_type_class(const H5T_class_t& tclass);
inline std::string type_class_string(DataTypeClass);
inline hid_t create_string(std::size_t length);
}


inline DataType::DataType() {}

inline DataType::DataType(hid_t type_hid) { // protected
    _hid = type_hid;
}

inline DataTypeClass DataType::getClass() const {
    return convert_type_class(H5Tget_class(_hid));
}

inline size_t DataType::getSize() const {
    return H5Tget_size(_hid);
}

inline bool DataType::operator==(const DataType& other) const {
    return (H5Tequal(_hid, other._hid) > 0);
}

inline bool DataType::operator!=(const DataType& other) const {
    return !(*this == other);
}

inline bool DataType::isVariableStr() const {
    return H5Tis_variable_str(_hid) > 0;
}

inline std::string DataType::string() const {
    return type_class_string(getClass()) + std::to_string(getSize() * 8);
}

<<<<<<< HEAD
inline bool DataType::isVariableString() const {
    auto var_value = H5Tis_variable_str(_hid);
    if (var_value < 0) {
         HDF5ErrMapper::ToException<DataTypeException>(
            "Unable to define datatype size to variable");
    }
    return static_cast<bool>(var_value);
}

inline bool DataType::isFixedLengthString() const {
    return getClass() == DataTypeClass::String && !isVariableString();
}

=======
>>>>>>> 4a72a656
// char mapping
template <>
inline AtomicType<char>::AtomicType() {
    _hid = H5Tcopy(H5T_NATIVE_CHAR);
}

template <>
inline AtomicType<signed char>::AtomicType() {
    _hid = H5Tcopy(H5T_NATIVE_CHAR);
}

template <>
inline AtomicType<unsigned char>::AtomicType() {
    _hid = H5Tcopy(H5T_NATIVE_UCHAR);
}

// short mapping
template <>
inline AtomicType<short>::AtomicType() {
    _hid = H5Tcopy(H5T_NATIVE_SHORT);
}

template <>
inline AtomicType<unsigned short>::AtomicType() {
    _hid = H5Tcopy(H5T_NATIVE_USHORT);
}

// integer mapping
template <>
inline AtomicType<int>::AtomicType() {
    _hid = H5Tcopy(H5T_NATIVE_INT);
}

template <>
inline AtomicType<unsigned>::AtomicType() {
    _hid = H5Tcopy(H5T_NATIVE_UINT);
}

// long mapping
template <>
inline AtomicType<long>::AtomicType() {
    _hid = H5Tcopy(H5T_NATIVE_LONG);
}

template <>
inline AtomicType<unsigned long>::AtomicType() {
    _hid = H5Tcopy(H5T_NATIVE_ULONG);
}

// long long mapping
template <>
inline AtomicType<long long>::AtomicType() {
    _hid = H5Tcopy(H5T_NATIVE_LLONG);
}

template <>
inline AtomicType<unsigned long long>::AtomicType() {
    _hid = H5Tcopy(H5T_NATIVE_ULLONG);
}

// float and double mapping
template <>
inline AtomicType<float>::AtomicType() {
    _hid = H5Tcopy(H5T_NATIVE_FLOAT);
}

template <>
inline AtomicType<double>::AtomicType() {
    _hid = H5Tcopy(H5T_NATIVE_DOUBLE);
}

// boolean mapping
template <>
inline AtomicType<bool>::AtomicType() {
    _hid = H5Tcopy(H5T_NATIVE_HBOOL);
}

// std string
template <>
inline AtomicType<std::string>::AtomicType() {
    _hid = create_string(H5T_VARIABLE);
}

// Fixed-Length strings
// require class specialization templated for the char length
template <size_t StrLen>
class AtomicType<char[StrLen]> : public DataType {
  public:
    inline AtomicType() {
        _hid = create_string(StrLen);
    }
};

template <size_t StrLen>
class AtomicType<FixedLenStringArray<StrLen>> : public DataType {
  public:
    inline AtomicType() {
        _hid = create_string(StrLen);
    }
};

template <>
inline AtomicType<std::complex<double> >::AtomicType()
{
    static struct ComplexType : public Object
    {
        ComplexType()
        {
            _hid = H5Tcreate(H5T_COMPOUND, sizeof(std::complex<double>));
            // h5py/numpy compatible datatype
            H5Tinsert(_hid, "r", 0, H5T_NATIVE_DOUBLE);
            H5Tinsert(_hid, "i", sizeof(double), H5T_NATIVE_DOUBLE);
        };
    } complexType;
    _hid = H5Tcopy(complexType.getId());
}

// Other cases not supported. Fail early with a user message
template <typename T>
AtomicType<T>::AtomicType() {
    static_assert(details::array_dims<T>::value == 0,
                  "Atomic types cant be arrays, except for char[] (fixed-len strings)");
    static_assert(details::array_dims<T>::value > 0, "Type not supported");
}


// class FixedLenStringArray<N>

template <std::size_t N>
inline FixedLenStringArray<N>
::FixedLenStringArray(const char array[][N], std::size_t length) {
    datavec.resize(length);
    std::memcpy(datavec[0].data(), array[0].data(), N * length);
}

template <std::size_t N>
inline FixedLenStringArray<N>
::FixedLenStringArray(const std::string* iter_begin, const std::string* iter_end) {
    datavec.resize(static_cast<std::size_t>(iter_end - iter_begin));
    for (auto& dst_array : datavec) {
        const char* src = (iter_begin++)->c_str();
        const size_t length = std::min(N - 1 , std::strlen(src));
        std::memcpy(dst_array.data(), src, length);
        dst_array[length] = 0;
    }
}

template <std::size_t N>
inline FixedLenStringArray<N>
::FixedLenStringArray(const std::vector<std::string> & vec)
    : FixedLenStringArray(&vec.front(), &vec.back()) {}

template <std::size_t N>
inline FixedLenStringArray<N>
::FixedLenStringArray(const std::initializer_list<std::string>& init_list)
    : FixedLenStringArray(init_list.begin(), init_list.end()) {}

template <std::size_t N>
inline void FixedLenStringArray<N>::push_back(const std::string& src) {
    datavec.emplace_back();
    const size_t length = std::min(N - 1 , src.length());
    std::memcpy(datavec.back().data(), src.c_str(), length);
    datavec.back()[length] = 0;
}

template <std::size_t N>
inline void FixedLenStringArray<N>::push_back(const std::array<char, N>& src) {
    datavec.emplace_back();
    std::copy(src.begin(), src.end(), datavec.back().data());
}

template <std::size_t N>
inline std::string FixedLenStringArray<N>::getString(std::size_t i) const {
    return std::string(datavec[i].data());
}

// Internal

// Calculate the padding required to align an element of a struct
#define _H5_STRUCT_PADDING(current_size, member_size) (((member_size) - (current_size)) % (member_size))

inline void CompoundType::create(size_t size) {
    if (size == 0) {
        size_t current_size = 0, max_type_size = 0;

        // Do a first pass to find the total size of the compound datatype
        for (auto& member: members) {
            size_t member_size = H5Tget_size(member.base_type.getId());
            if (member_size == 0) {
                throw DataTypeException("Cannot get size of DataType with hid: " +
                                        std::to_string(member.base_type.getId()));
            }

            // Set the offset of this member within the struct according to the
            // standard alignment rules
            member.offset = current_size + _H5_STRUCT_PADDING(current_size, member_size);

            // Set the current size to the end of the new member
            current_size = member.offset + member_size;

            max_type_size = std::max(max_type_size, member_size);
        }

        size = current_size + _H5_STRUCT_PADDING(current_size, max_type_size);
    }

    // Create the HDF5 type
    if((_hid = H5Tcreate(H5T_COMPOUND, size)) < 0) {
        HDF5ErrMapper::ToException<DataTypeException>(
            "Could not create new compound datatype");
    }

    // Loop over all the members and insert them into the datatype
    for (const auto& member: members) {
        if(H5Tinsert(_hid, member.name.c_str(), member.offset, member.base_type.getId()) < 0) {
            HDF5ErrMapper::ToException<DataTypeException>(
                "Could not add new member to datatype"
            );
        }
    }
}

#undef _H5_STRUCT_PADDING

inline void CompoundType::commit(const Object& object, const std::string& name) const {
    H5Tcommit2(object.getId(), name.c_str(), getId(), H5P_DEFAULT, H5P_DEFAULT, H5P_DEFAULT);
}

namespace {

inline hid_t create_string(size_t length){
    hid_t _hid = H5Tcopy(H5T_C_S1);
    if (H5Tset_size(_hid, length) < 0) {
        HDF5ErrMapper::ToException<DataTypeException>(
            "Unable to define datatype size to variable");
    }
    // define encoding to UTF-8 by default
    H5Tset_cset(_hid, H5T_CSET_UTF8);
    return _hid;
}


inline DataTypeClass convert_type_class(const H5T_class_t& tclass) {
    switch(tclass) {
        case H5T_TIME:
            return DataTypeClass::Time;
        case H5T_INTEGER:
            return DataTypeClass::Integer;
        case H5T_FLOAT:
            return DataTypeClass::Float;
        case H5T_STRING:
            return DataTypeClass::String;
        case H5T_BITFIELD:
            return DataTypeClass::BitField;
        case H5T_OPAQUE:
            return DataTypeClass::Opaque;
        case H5T_COMPOUND:
            return DataTypeClass::Compound;
        case H5T_REFERENCE:
            return DataTypeClass::Reference;
        case H5T_ENUM:
            return DataTypeClass::Enum;
        case H5T_VLEN:
            return DataTypeClass::VarLen;
        case H5T_ARRAY:
            return DataTypeClass::Array;
        case H5T_NO_CLASS:
        case H5T_NCLASSES:
        default:
            return DataTypeClass::Invalid;
    }
}


inline std::string type_class_string(DataTypeClass tclass) {
    switch(tclass) {
        case DataTypeClass::Time:
            return "Time";
        case DataTypeClass::Integer:
            return "Integer";
        case DataTypeClass::Float:
            return "Float";
        case DataTypeClass::String:
            return "String";
        case DataTypeClass::BitField:
            return "BitField";
        case DataTypeClass::Opaque:
            return "Opaque";
        case DataTypeClass::Compound:
            return "Compound";
        case DataTypeClass::Reference:
            return "Reference";
        case DataTypeClass::Enum:
            return "Enum";
        case DataTypeClass::VarLen:
            return "Varlen";
        case DataTypeClass::Array:
            return "Array";
        default:
            return "(Invalid)";
    }
}

}  // unnamed namespace

/// \brief Create a DataType instance representing type T
template <typename T>
inline DataType create_datatype() {
    return AtomicType<T>();
}


/// \brief Create a DataType instance representing type T and perform a sanity check on its size
template <typename T>
inline DataType create_and_check_datatype() {

    DataType t = create_datatype<T>();

    // Check that the size of the template type matches the size that HDF5 is
    // expecting. Skip this check if the base type is a variable length string
    if(!t.isVariableStr() && (sizeof(T) != t.getSize())) {
        std::ostringstream ss;
        ss << "Size of array type " << sizeof(T)
           << " != that of memory datatype " << t.getSize()
           << std::endl;
        throw DataTypeException(ss.str());
    }

    return t;
}

}  // namespace HighFive


#endif // H5DATATYPE_MISC_HPP<|MERGE_RESOLUTION|>--- conflicted
+++ resolved
@@ -32,6 +32,10 @@
     _hid = type_hid;
 }
 
+inline bool DataType::empty() const noexcept {
+    return _hid == H5I_INVALID_HID;
+}
+
 inline DataTypeClass DataType::getClass() const {
     return convert_type_class(H5Tget_class(_hid));
 }
@@ -49,15 +53,6 @@
 }
 
 inline bool DataType::isVariableStr() const {
-    return H5Tis_variable_str(_hid) > 0;
-}
-
-inline std::string DataType::string() const {
-    return type_class_string(getClass()) + std::to_string(getSize() * 8);
-}
-
-<<<<<<< HEAD
-inline bool DataType::isVariableString() const {
     auto var_value = H5Tis_variable_str(_hid);
     if (var_value < 0) {
          HDF5ErrMapper::ToException<DataTypeException>(
@@ -66,12 +61,14 @@
     return static_cast<bool>(var_value);
 }
 
-inline bool DataType::isFixedLengthString() const {
-    return getClass() == DataTypeClass::String && !isVariableString();
-}
-
-=======
->>>>>>> 4a72a656
+inline bool DataType::isFixedLenStr() const {
+    return getClass() == DataTypeClass::String && !isVariableStr();
+}
+
+inline std::string DataType::string() const {
+    return type_class_string(getClass()) + std::to_string(getSize() * 8);
+}
+
 // char mapping
 template <>
 inline AtomicType<char>::AtomicType() {
@@ -377,6 +374,7 @@
 
 }  // unnamed namespace
 
+
 /// \brief Create a DataType instance representing type T
 template <typename T>
 inline DataType create_datatype() {
@@ -389,10 +387,13 @@
 inline DataType create_and_check_datatype() {
 
     DataType t = create_datatype<T>();
-
+    // Skip check if the base type is a variable length string
+    if (t.isVariableStr()) {
+        return t;
+    }
     // Check that the size of the template type matches the size that HDF5 is
-    // expecting. Skip this check if the base type is a variable length string
-    if(!t.isVariableStr() && (sizeof(T) != t.getSize())) {
+    // expecting.
+    if (sizeof(T) != t.getSize()) {
         std::ostringstream ss;
         ss << "Size of array type " << sizeof(T)
            << " != that of memory datatype " << t.getSize()
