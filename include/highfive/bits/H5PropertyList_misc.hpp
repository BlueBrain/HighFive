--- conflicted
+++ resolved
@@ -16,41 +16,6 @@
 namespace HighFive {
 
 namespace {
-<<<<<<< HEAD
-inline hid_t convert_plist_type(Properties::Type propertyType) {
-    // The HP5_XXX are macros with function calls so we can't assign
-    // them as the enum values
-    switch (propertyType) {
-    case Properties::OBJECT_CREATE:
-        return H5P_OBJECT_CREATE;
-    case Properties::FILE_CREATE:
-        return H5P_FILE_CREATE;
-    case Properties::FILE_ACCESS:
-        return H5P_FILE_ACCESS;
-    case Properties::DATASET_CREATE:
-        return H5P_DATASET_CREATE;
-    case Properties::DATASET_ACCESS:
-        return H5P_DATASET_ACCESS;
-    case Properties::DATASET_XFER:
-        return H5P_DATASET_XFER;
-    case Properties::GROUP_CREATE:
-        return H5P_GROUP_CREATE;
-    case Properties::GROUP_ACCESS:
-        return H5P_GROUP_ACCESS;
-    case Properties::DATATYPE_CREATE:
-        return H5P_DATATYPE_CREATE;
-    case Properties::DATATYPE_ACCESS:
-        return H5P_DATATYPE_ACCESS;
-    case Properties::STRING_CREATE:
-        return H5P_STRING_CREATE;
-    case Properties::ATTRIBUTE_CREATE:
-        return H5P_ATTRIBUTE_CREATE;
-    case Properties::OBJECT_COPY:
-        return H5P_OBJECT_COPY;
-    case Properties::LINK_CREATE:
-        return H5P_LINK_CREATE;
-    case Properties::LINK_ACCESS:
-=======
 inline hid_t convert_plist_type(PropertyType propertyType) {
     // The HP5_XXX are macros with function calls so we can't assign
     // them as the enum values
@@ -84,7 +49,6 @@
     case PropertyType::LINK_CREATE:
         return H5P_LINK_CREATE;
     case PropertyType::LINK_ACCESS:
->>>>>>> 56623e08
         return H5P_LINK_ACCESS;
     default:
         HDF5ErrMapper::ToException<PropertyException>(
@@ -95,21 +59,6 @@
 
 }  // namespace
 
-<<<<<<< HEAD
-inline Properties::Properties(Type type)
-    : _type(type)
-    , _hid(H5P_DEFAULT) {}
-
-#ifdef H5_USE_CXX11
-inline Properties::Properties(Properties&& other)
-    : _type(other._type)
-    , _hid(other._hid) {
-    other._hid = H5P_DEFAULT;
-}
-
-inline Properties& Properties::operator=(Properties&& other) {
-    _type = other._type;
-=======
 template <PropertyType T>
 inline PropertyList<T>::PropertyList()
     : _hid(H5P_DEFAULT) {}
@@ -123,7 +72,6 @@
 
 template <PropertyType T>
 inline PropertyList<T>& PropertyList<T>::operator=(PropertyList<T>&& other) {
->>>>>>> 56623e08
     // This code handles self-assigment without ifs
     const auto hid = other._hid;
     other._hid = H5P_DEFAULT;
@@ -132,64 +80,37 @@
 }
 #endif
 
-<<<<<<< HEAD
-inline Properties::~Properties() {
-=======
 template <PropertyType T>
 inline PropertyList<T>::~PropertyList() {
->>>>>>> 56623e08
     // H5P_DEFAULT and H5I_INVALID_HID are not the same Ensuring that ~Object
     if (_hid != H5P_DEFAULT) {
         H5Pclose(_hid);
     }
 }
 
-<<<<<<< HEAD
-inline void Properties::_initializeIfNeeded() {
-    if (_hid != H5P_DEFAULT) {
-        return;
-    }
-    if ((_hid = H5Pcreate(convert_plist_type(_type))) < 0) {
-=======
 template <PropertyType T>
 inline void PropertyList<T>::_initializeIfNeeded() {
     if (_hid != H5P_DEFAULT) {
         return;
     }
     if ((_hid = H5Pcreate(convert_plist_type(T))) < 0) {
->>>>>>> 56623e08
         HDF5ErrMapper::ToException<PropertyException>(
             "Unable to create property list");
     }
 }
 
-<<<<<<< HEAD
-template <typename Property>
-inline void Properties::add(const Property& property) {
-=======
 template <PropertyType T>
 template <typename P>
 inline void PropertyList<T>::add(const P& property) {
->>>>>>> 56623e08
     _initializeIfNeeded();
     property.apply(_hid);
 }
 
-<<<<<<< HEAD
-inline RawPropertyList::RawPropertyList(Type type)
-    : Properties(type) {}
-
-template <typename T, typename... Args>
-inline void RawPropertyList::add(const T& funct, const Args&... args) {
-    _initializeIfNeeded();
-    if (funct(_hid, args...) < 0) {
-=======
 template <PropertyType T>
 template <typename F, typename... Args>
 inline void RawPropertyList<T>::add(const F& funct, const Args&... args) {
     this->_initializeIfNeeded();
     if (funct(this->_hid, args...) < 0) {
->>>>>>> 56623e08
         HDF5ErrMapper::ToException<PropertyException>(
             "Error setting raw hdf5 property.");
     }
