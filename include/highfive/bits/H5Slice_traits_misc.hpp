--- conflicted
+++ resolved
@@ -109,13 +109,10 @@
     std::vector<hsize_t> offsets(dims.size(), 0);
 
     H5Sselect_none(space.getId());
-<<<<<<< HEAD
+
     for (const auto& column: columns) {
         offsets[offsets.size() - 1] = column;
-=======
-    for (const auto& i : columns) {
-        offsets[offsets.size() - 1] = i;
->>>>>>> 211f4bf7
+
         if (H5Sselect_hyperslab(space.getId(), H5S_SELECT_OR, offsets.data(), 0,
                                 counts.data(), 0) < 0) {
             HDF5ErrMapper::ToException<DataSpaceException>("Unable to select hyperslap");
