/*
 *  Copyright (c), 2017, Adrien Devresse <adrien.devresse@epfl.ch>
 *
 *  Distributed under the Boost Software License, Version 1.0.
 *    (See accompanying file LICENSE_1_0.txt or copy at
 *          http://www.boost.org/LICENSE_1_0.txt)
 *
 */
#ifndef H5SLICE_TRAITS_MISC_HPP
#define H5SLICE_TRAITS_MISC_HPP

#include "H5Slice_traits.hpp"

#include <algorithm>
#include <cassert>
#include <functional>
#include <numeric>
#include <sstream>
#include <string>

#ifdef H5_USE_BOOST
// In some versions of Boost (starting with 1.64), you have to include the serialization header before ublas
#include <boost/serialization/vector.hpp>

#include <boost/multi_array.hpp>
#include <boost/numeric/ublas/matrix.hpp>
#endif

#include <H5Dpublic.h>
#include <H5Ppublic.h>

#include "../H5DataSpace.hpp"
#include "../H5DataType.hpp"
#include "../H5Selection.hpp"

#include "H5Converter_misc.hpp"

namespace HighFive {

namespace details {

// map the correct reference to the dataset depending of the layout
// dataset -> itself
// subselection -> parent dataset
inline const DataSet& get_dataset(const Selection* ptr) {
    return ptr->getDataset();
}

inline const DataSet& get_dataset(const DataSet* ptr) { return *ptr; }

// map the correct memspace identifier depending of the layout
// dataset -> entire memspace
// selection -> resolve space id
inline hid_t get_memspace_id(const Selection* ptr) {
    return ptr->getMemSpace().getId();
}

inline hid_t get_memspace_id(const DataSet* ptr) {
    (void)ptr;
    return H5S_ALL;
}
}

inline ElementSet::ElementSet(const std::vector<std::size_t>& element_ids)
    : _ids(element_ids) {}

template <typename Derivate>
inline Selection
SliceTraits<Derivate>::select(const std::vector<size_t>& offset,
                              const std::vector<size_t>& count,
                              const std::vector<size_t>& stride) const {
    // hsize_t type convertion
    // TODO : normalize hsize_t type in HighFive namespace
    std::vector<hsize_t> offset_local(offset.size());
    std::vector<hsize_t> count_local(count.size());
    std::vector<hsize_t> stride_local(stride.size());
    std::copy(offset.begin(), offset.end(), offset_local.begin());
    std::copy(count.begin(), count.end(), count_local.begin());
    std::copy(stride.begin(), stride.end(), stride_local.begin());

    DataSpace space = static_cast<const Derivate*>(this)->getSpace().clone();
    if (H5Sselect_hyperslab(space.getId(), H5S_SELECT_SET, offset_local.data(),
                            stride.empty() ? NULL : stride_local.data(),
                            count_local.data(), NULL) < 0) {
        HDF5ErrMapper::ToException<DataSpaceException>(
            "Unable to select hyperslap");
    }

    return Selection(DataSpace(count), space,
                     details::get_dataset(static_cast<const Derivate*>(this)));
}

template <typename Derivate>
inline Selection
SliceTraits<Derivate>::select(const std::vector<size_t>& columns) const {

    const DataSpace& space = static_cast<const Derivate*>(this)->getSpace();
    const DataSet& dataset =
        details::get_dataset(static_cast<const Derivate*>(this));
    std::vector<size_t> dims = space.getDimensions();
    std::vector<hsize_t> counts(dims.size());
    std::copy(dims.begin(), dims.end(), counts.begin());
    counts[dims.size() - 1] = 1;
    std::vector<hsize_t> offsets(dims.size(), 0);

    H5Sselect_none(space.getId());
    for (std::vector<size_t>::const_iterator i = columns.begin();
         i != columns.end(); ++i) {

        offsets[offsets.size() - 1] = *i;
        if (H5Sselect_hyperslab(space.getId(), H5S_SELECT_OR, offsets.data(),
                                0, counts.data(), 0) < 0) {
            HDF5ErrMapper::ToException<DataSpaceException>(
                "Unable to select hyperslap");
        }
    }

    dims[dims.size() - 1] = columns.size();
    return Selection(DataSpace(dims), space, dataset);
}

template <typename Derivate>
inline Selection
SliceTraits<Derivate>::select(const ElementSet& elements) const {
    const hsize_t* data = NULL;
    const std::size_t length = elements._ids.size();
    std::vector<hsize_t> raw_elements;

    // optimised at compile time
    // switch for data conversion on 32bits platforms
    if (std::is_same<std::size_t, hsize_t>::value) {
        // `if constexpr` can't be used, thus a reinterpret_cast is needed.
        data = reinterpret_cast<const hsize_t*>(&(elements._ids[0]));
    } else {
        raw_elements.resize(length);
        std::copy(elements._ids.begin(), elements._ids.end(),
                  raw_elements.begin());
        data = &(raw_elements[0]);
    }

    DataSpace space = static_cast<const Derivate*>(this)->getSpace().clone();
    if (H5Sselect_elements(space.getId(), H5S_SELECT_SET, length, data) < 0) {
        HDF5ErrMapper::ToException<DataSpaceException>(
            "Unable to select elements");
    }

    return Selection(DataSpace(length), space,
                     details::get_dataset(static_cast<const Derivate*>(this)));
}


template <typename Derivate>
template <typename T>
inline void SliceTraits<Derivate>::read(T& array) const {
<<<<<<< HEAD
    typedef typename details::remove_const<T>::type type_no_const;
    typedef typename details::type_of_array<T>::type element_type;
=======
    typedef typename std::remove_const<T>::type type_no_const;
>>>>>>> d2524b3d

    type_no_const& nocv_array = const_cast<type_no_const&>(array);

    const size_t dim_array = details::array_dims<type_no_const>::value;
    DataSpace space = static_cast<const Derivate*>(this)->getSpace();
    DataSpace mem_space = static_cast<const Derivate*>(this)->getMemSpace();

    if (!details::checkDimensions(mem_space, dim_array)) {
        std::ostringstream ss;
        ss << "Impossible to read DataSet of dimensions "
           << mem_space.getNumberDimensions() << " into arrays of dimensions "
           << dim_array;
        throw DataSpaceException(ss.str());
    }

<<<<<<< HEAD
    // Apply pre read convertions
=======
    // Create mem datatype
    const AtomicType<typename details::type_of_array<type_no_const>::type>
        array_datatype;

    // Apply pre-read conversions
>>>>>>> d2524b3d
    details::data_converter<type_no_const> converter(nocv_array, mem_space);

    read((element_type*)(converter.transform_read(nocv_array)));
    // re-arrange results
    converter.process_result(array);
}


template <typename Derivate>
template <typename T>
inline void SliceTraits<Derivate>::read(T* array) const {

    typedef typename details::type_of_array<T>::type element_type;

    DataSpace space = static_cast<const Derivate*>(this)->getSpace();
    DataSpace mem_space = static_cast<const Derivate*>(this)->getMemSpace();

    // Create mem datatype
    const DataType mem_datatype = create_and_check_datatype<element_type>();

    if (H5Dread(
            details::get_dataset(static_cast<const Derivate*>(this)).getId(),
            mem_datatype.getId(),
            details::get_memspace_id((static_cast<const Derivate*>(this))),
            space.getId(), H5P_DEFAULT,
            static_cast<void*>(array)) < 0) {
        HDF5ErrMapper::ToException<DataSetException>(
            "Error during HDF5 Read: ");
    }
}


template <typename Derivate>
template <typename T>
inline void SliceTraits<Derivate>::write(const T& buffer) {
<<<<<<< HEAD

    typedef typename details::remove_const<T>::type type_no_const;
    typedef typename details::type_of_array<type_no_const>::type element_type;
=======
    typedef typename std::remove_const<T>::type type_no_const;
>>>>>>> d2524b3d

    type_no_const& nocv_buffer = const_cast<type_no_const&>(buffer);

    const size_t dim_buffer = details::array_dims<type_no_const>::value;
    DataSpace space = static_cast<const Derivate*>(this)->getSpace();
    DataSpace mem_space = static_cast<const Derivate*>(this)->getMemSpace();

    if (!details::checkDimensions(mem_space, dim_buffer)) {
        std::ostringstream ss;
        ss << "Impossible to write buffer of dimensions " << dim_buffer
           << " into dataset of dimensions " << mem_space.getNumberDimensions();
        throw DataSpaceException(ss.str());
    }

<<<<<<< HEAD
    // Apply pre write convertions
=======
    const AtomicType<typename details::type_of_array<type_no_const>::type>
        array_datatype;

    // Apply pre write conversions
>>>>>>> d2524b3d
    details::data_converter<type_no_const> converter(nocv_buffer, mem_space);

    write((const element_type*)(converter.transform_write(nocv_buffer)));
}


template <typename Derivate>
template <typename T>
inline void SliceTraits<Derivate>::write(const T* buffer) {

    typedef typename details::remove_const<T>::type type_no_const;
    typedef typename details::type_of_array<type_no_const>::type element_type;

    DataSpace space = static_cast<const Derivate*>(this)->getSpace();
    DataSpace mem_space = static_cast<const Derivate*>(this)->getMemSpace();

    // Create mem datatype
    const DataType mem_datatype = create_and_check_datatype<element_type>();

    if (H5Dwrite(details::get_dataset(static_cast<Derivate*>(this)).getId(),
                 mem_datatype.getId(),
                 details::get_memspace_id((static_cast<Derivate*>(this))),
                 space.getId(), H5P_DEFAULT,
                 static_cast<const void*>(buffer)) < 0) {
        HDF5ErrMapper::ToException<DataSetException>(
            "Error during HDF5 Write: ");
    }
}


}

#endif // H5SLICE_TRAITS_MISC_HPP<|MERGE_RESOLUTION|>--- conflicted
+++ resolved
@@ -152,12 +152,8 @@
 template <typename Derivate>
 template <typename T>
 inline void SliceTraits<Derivate>::read(T& array) const {
-<<<<<<< HEAD
-    typedef typename details::remove_const<T>::type type_no_const;
+    typedef typename std::remove_const<T>::type type_no_const;
     typedef typename details::type_of_array<T>::type element_type;
-=======
-    typedef typename std::remove_const<T>::type type_no_const;
->>>>>>> d2524b3d
 
     type_no_const& nocv_array = const_cast<type_no_const&>(array);
 
@@ -173,15 +169,7 @@
         throw DataSpaceException(ss.str());
     }
 
-<<<<<<< HEAD
     // Apply pre read convertions
-=======
-    // Create mem datatype
-    const AtomicType<typename details::type_of_array<type_no_const>::type>
-        array_datatype;
-
-    // Apply pre-read conversions
->>>>>>> d2524b3d
     details::data_converter<type_no_const> converter(nocv_array, mem_space);
 
     read((element_type*)(converter.transform_read(nocv_array)));
@@ -217,13 +205,9 @@
 template <typename Derivate>
 template <typename T>
 inline void SliceTraits<Derivate>::write(const T& buffer) {
-<<<<<<< HEAD
-
-    typedef typename details::remove_const<T>::type type_no_const;
+
+    typedef typename std::remove_const<T>::type type_no_const;
     typedef typename details::type_of_array<type_no_const>::type element_type;
-=======
-    typedef typename std::remove_const<T>::type type_no_const;
->>>>>>> d2524b3d
 
     type_no_const& nocv_buffer = const_cast<type_no_const&>(buffer);
 
@@ -238,14 +222,7 @@
         throw DataSpaceException(ss.str());
     }
 
-<<<<<<< HEAD
     // Apply pre write convertions
-=======
-    const AtomicType<typename details::type_of_array<type_no_const>::type>
-        array_datatype;
-
-    // Apply pre write conversions
->>>>>>> d2524b3d
     details::data_converter<type_no_const> converter(nocv_buffer, mem_space);
 
     write((const element_type*)(converter.transform_write(nocv_buffer)));
@@ -256,7 +233,7 @@
 template <typename T>
 inline void SliceTraits<Derivate>::write(const T* buffer) {
 
-    typedef typename details::remove_const<T>::type type_no_const;
+    typedef typename std::remove_const<T>::type type_no_const;
     typedef typename details::type_of_array<type_no_const>::type element_type;
 
     DataSpace space = static_cast<const Derivate*>(this)->getSpace();
