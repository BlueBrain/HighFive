/*
 *  Copyright (c), 2017, Adrien Devresse <adrien.devresse@epfl.ch>
 *
 *  Distributed under the Boost Software License, Version 1.0.
 *    (See accompanying file LICENSE_1_0.txt or copy at
 *          http://www.boost.org/LICENSE_1_0.txt)
 *
 */
#ifndef H5EASY_BITS_XTENSOR_HPP
#define H5EASY_BITS_XTENSOR_HPP

#include "../H5Easy.hpp"
#include "H5Easy_misc.hpp"
#include "H5Easy_scalar.hpp"  // to get the basic "load_impl"

#ifdef H5_USE_XTENSOR

namespace H5Easy {

namespace detail {

namespace xtensor {

// return the shape of the xtensor-object as "std::vector<size_t>"
template <class T>
inline std::vector<size_t> shape(const T& data)
{
    return std::vector<size_t>(data.shape().cbegin(), data.shape().cend());
}

// create DataSet and write data
template <class T>
static DataSet dump_impl(File& file, const std::string& path, T&& data)
{
<<<<<<< HEAD
    template <class C>
    static DataSet run(File& file, const std::string& path, const C& data)
    {
        detail::createGroupsToDataSet(file, path);
        DataSet dataset =
            file.createDataSet<typename C::value_type>(path, DataSpace(shape(data)));
        dataset.write_raw(data.data());
        file.flush();
        return dataset;
    }
};
=======
    detail::createGroupsToDataSet(file, path);
    DataSet dataset =
        file.createDataSet<typename std::decay_t<T>::value_type>(path, DataSpace(shape(data)));
    dataset.write(data.begin());
    file.flush();
    return dataset;
}
>>>>>>> 4a72a656

// replace data of an existing DataSet of the correct size
template <class T>
static DataSet overwrite_impl(File& file, const std::string& path, T&& data)
{
<<<<<<< HEAD
    template <class C>
    static DataSet run(File& file, const std::string& path, const C& data)
    {
        DataSet dataset = file.getDataSet(path);
        if (dataset.getDimensions() != shape(data)) {
            throw detail::error(file, path, "H5Easy::dump: Inconsistent dimensions");
        }
        dataset.write_raw(data.data());
        file.flush();
        return dataset;
=======
    DataSet dataset = file.getDataSet(path);
    if (dataset.getDimensions() != shape(data)) {
        throw detail::error(file, path, "H5Easy::dump: Inconsistent dimensions");
>>>>>>> 4a72a656
    }
    dataset.write(data.begin());
    file.flush();
    return dataset;
}

// load xtensor-object from DataSet
template <class T>
struct load_impl
{
    static T run(const File& file, const std::string& path)
    {
        DataSet dataset = file.getDataSet(path);
        std::vector<size_t> dims = dataset.getDimensions();
        T data = T::from_shape(dims);
        dataset.read(data.data());
        return data;
    }
};

// front-end
template <class T>
inline DataSet dump(File& file,
                    const std::string& path,
                    T&& data,
                    DumpMode mode)
{
    if (!file.exist(path)) {
        return detail::xtensor::dump_impl(file, path, data);
    } else if (mode == DumpMode::Overwrite) {
        return detail::xtensor::overwrite_impl(file, path, data);
    } else {
        throw detail::error(file, path, "H5Easy: path already exists");
    }
}

}  // namespace xtensor

// front-end
template <class T>
struct load_impl<xt::xarray<T>>
{
    static xt::xarray<T> run(const File& file, const std::string& path)
    {
        return detail::xtensor::load_impl<xt::xarray<T>>::run(file, path);
    }
};

// front-end
template <class T, size_t rank>
struct load_impl<xt::xtensor<T, rank>>
{
    static xt::xtensor<T, rank> run(const File& file, const std::string& path)
    {
        return detail::xtensor::load_impl<xt::xtensor<T, rank>>::run(file, path);
    }
};

}  // namespace detail

// front-end
template <class T>
inline DataSet dump(File& file,
                    const std::string& path,
                    const xt::xarray<T>& data,
                    DumpMode mode)
{
    return detail::xtensor::dump(file, path, data, mode);
}

// front-end
template <class T, size_t rank>
inline DataSet dump(File& file,
                    const std::string& path,
                    const xt::xtensor<T, rank>& data,
                    DumpMode mode)
{
    return detail::xtensor::dump(file, path, data, mode);
}

}  // namespace H5Easy

#endif  // H5_USE_XTENSOR

#endif  // H5EASY_BITS_XTENSOR_HPP<|MERGE_RESOLUTION|>--- conflicted
+++ resolved
@@ -32,50 +32,23 @@
 template <class T>
 static DataSet dump_impl(File& file, const std::string& path, T&& data)
 {
-<<<<<<< HEAD
-    template <class C>
-    static DataSet run(File& file, const std::string& path, const C& data)
-    {
-        detail::createGroupsToDataSet(file, path);
-        DataSet dataset =
-            file.createDataSet<typename C::value_type>(path, DataSpace(shape(data)));
-        dataset.write_raw(data.data());
-        file.flush();
-        return dataset;
-    }
-};
-=======
     detail::createGroupsToDataSet(file, path);
     DataSet dataset =
         file.createDataSet<typename std::decay_t<T>::value_type>(path, DataSpace(shape(data)));
-    dataset.write(data.begin());
+    dataset.write_raw(data.data());
     file.flush();
     return dataset;
 }
->>>>>>> 4a72a656
 
 // replace data of an existing DataSet of the correct size
 template <class T>
 static DataSet overwrite_impl(File& file, const std::string& path, T&& data)
 {
-<<<<<<< HEAD
-    template <class C>
-    static DataSet run(File& file, const std::string& path, const C& data)
-    {
-        DataSet dataset = file.getDataSet(path);
-        if (dataset.getDimensions() != shape(data)) {
-            throw detail::error(file, path, "H5Easy::dump: Inconsistent dimensions");
-        }
-        dataset.write_raw(data.data());
-        file.flush();
-        return dataset;
-=======
     DataSet dataset = file.getDataSet(path);
     if (dataset.getDimensions() != shape(data)) {
         throw detail::error(file, path, "H5Easy::dump: Inconsistent dimensions");
->>>>>>> 4a72a656
     }
-    dataset.write(data.begin());
+    dataset.write_raw(data.data());
     file.flush();
     return dataset;
 }
