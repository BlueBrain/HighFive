cmake_minimum_required(VERSION 3.0)
project(HighFive VERSION 2.0)


list(APPEND CMAKE_MODULE_PATH ${PROJECT_SOURCE_DIR}/CMake
  ${PROJECT_SOURCE_DIR}/CMake/portability
  ${PROJECT_SOURCE_DIR}/CMake/packages
  ${PROJECT_SOURCE_DIR}/CMake/config)

include(DefineInstallationPaths)
include(ReleaseDebugAutoFlags)
include(CheckCXX11Portability)

include(BlueGenePortability)

option(HIGHFIVE_UNIT_TESTS "enable unit tests" TRUE)
option(USE_BOOST "enable Boost Support" TRUE)
option(USE_EIGEN "enable Eigen testing" FALSE)
option(USE_XTENSOR "enable xtensor testing" FALSE)
option(HIGHFIVE_EXAMPLES "Compile examples" TRUE)
option(HIGHFIVE_PARALLEL_HDF5 "Enable Parallel HDF5 support" FALSE)

if(HIGHFIVE_PARALLEL_HDF5)
    set(HDF5_PREFER_PARALLEL TRUE)
endif()

find_package(HDF5 REQUIRED)

set(Boost_NO_BOOST_CMAKE TRUE)

if(USE_BOOST)
  set(BOOST_REQ_COMPONENTS system)
  if(HIGHFIVE_UNIT_TESTS)
      list(APPEND BOOST_REQ_COMPONENTS unit_test_framework)
  endif()
  find_package(Boost REQUIRED COMPONENTS ${BOOST_REQ_COMPONENTS})
  add_definitions(-DH5_USE_BOOST)
  include_directories(SYSTEM ${Boost_INCLUDE_DIR})
endif()

if(USE_EIGEN)
    find_package(Eigen3 NO_MODULE)
    if(NOT Eigen3_FOUND)
        find_package(PkgConfig)
        pkg_check_modules(EIGEN3 REQUIRED eigen3)
    endif()
    if(Eigen3_FOUND)
        add_definitions(-DH5_USE_EIGEN)
        include_directories(SYSTEM ${EIGEN3_INCLUDE_DIRS})
    endif()
endif()

if(NOT CMAKE_CXX_COMPILER_ID STREQUAL "XL")
    set(CMAKE_CXX_STANDARD_REQUIRED ON)
    set(CMAKE_CXX_STANDARD 11)
    set(CMAKE_CXX_EXTENSIONS OFF)
endif()

if(USE_XTENSOR)
    set(CMAKE_CXX_STANDARD 14)
    find_package(xtl REQUIRED)
    find_package(xtensor REQUIRED)
    include_directories(SYSTEM $<TARGET_PROPERTY:xtensor,INTERFACE_INCLUDE_DIRECTORIES>)
    add_definitions(-DH5_USE_XTENSOR)
endif()

if(HIGHFIVE_PARALLEL_HDF5)
  find_package(MPI)
endif()

# Absolute include used to avoid interaction with downstream projects including
# HighFive as a subproject and using the the same filename
include(${PROJECT_SOURCE_DIR}/CMake/PackageConfig.cmake)

if(HIGHFIVE_EXAMPLES)
  add_subdirectory(src/examples)
endif()

if(HIGHFIVE_UNIT_TESTS)
<<<<<<< HEAD
  add_subdirectory(tests/unit)
endif()
=======
  if (NOT USE_BOOST)
    message(FATAL_ERROR "Unit tests require boost. Please disable HIGHFIVE_UNIT_TESTS or enable USE_BOOST")
  endif()
  enable_testing()
  add_subdirectory(tests/unit)
endif()

>>>>>>> a9e0aaa7
add_subdirectory(doc)<|MERGE_RESOLUTION|>--- conflicted
+++ resolved
@@ -77,10 +77,6 @@
 endif()
 
 if(HIGHFIVE_UNIT_TESTS)
-<<<<<<< HEAD
-  add_subdirectory(tests/unit)
-endif()
-=======
   if (NOT USE_BOOST)
     message(FATAL_ERROR "Unit tests require boost. Please disable HIGHFIVE_UNIT_TESTS or enable USE_BOOST")
   endif()
@@ -88,5 +84,4 @@
   add_subdirectory(tests/unit)
 endif()
 
->>>>>>> a9e0aaa7
 add_subdirectory(doc)